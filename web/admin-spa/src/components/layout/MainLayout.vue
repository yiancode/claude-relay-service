<template>
  <div class="min-h-screen p-3 sm:p-4 md:p-6">
    <!-- 顶部导航 -->
    <AppHeader />

    <!-- 主内容区域 -->
    <div
      class="glass-strong rounded-xl p-3 shadow-xl sm:rounded-2xl sm:p-4 md:rounded-3xl md:p-6"
      style="z-index: 1; min-height: calc(100vh - 120px)"
    >
      <!-- 标签栏 -->
      <TabBar :active-tab="activeTab" @tab-change="handleTabChange" />

      <!-- 内容区域 -->
      <div class="tab-content">
        <router-view />
      </div>
    </div>
  </div>
</template>

<script setup>
import { ref, watch, nextTick, computed } from 'vue'
import { useRoute, useRouter } from 'vue-router'
import { useAuthStore } from '@/stores/auth'
import AppHeader from './AppHeader.vue'
import TabBar from './TabBar.vue'

const route = useRoute()
const router = useRouter()
const authStore = useAuthStore()

// 根据路由设置当前激活的标签
const activeTab = ref('dashboard')

<<<<<<< HEAD
const tabRouteMap = {
  dashboard: '/dashboard',
  apiKeys: '/api-keys',
  accounts: '/accounts',
  codeStats: '/code-stats',
  tutorial: '/tutorial',
  settings: '/settings'
}
=======
// 根据 LDAP 配置动态生成路由映射
const tabRouteMap = computed(() => {
  const baseMap = {
    dashboard: '/dashboard',
    apiKeys: '/api-keys',
    accounts: '/accounts',
    tutorial: '/tutorial',
    settings: '/settings'
  }

  // 只有在 LDAP 启用时才包含用户管理路由
  if (authStore.oemSettings?.ldapEnabled) {
    baseMap.userManagement = '/user-management'
  }

  return baseMap
})
>>>>>>> a5361c15

// 初始化当前激活的标签
const initActiveTab = () => {
  const currentPath = route.path
  const tabKey = Object.keys(tabRouteMap.value).find(
    (key) => tabRouteMap.value[key] === currentPath
  )

  if (tabKey) {
    activeTab.value = tabKey
  } else {
    // 如果路径不匹配任何标签，尝试从路由名称获取
    const routeName = route.name
    const nameToTabMap = {
      Dashboard: 'dashboard',
      ApiKeys: 'apiKeys',
      Accounts: 'accounts',
      Tutorial: 'tutorial',
      Settings: 'settings'
    }
    if (routeName && nameToTabMap[routeName]) {
      activeTab.value = nameToTabMap[routeName]
    } else {
      // 默认选中仪表板
      activeTab.value = 'dashboard'
    }
  }
}

// 初始化
initActiveTab()

// 监听路由变化，更新激活的标签
watch(
  () => route.path,
  (newPath) => {
    const tabKey = Object.keys(tabRouteMap.value).find((key) => tabRouteMap.value[key] === newPath)
    if (tabKey) {
      activeTab.value = tabKey
    } else {
      // 如果路径不匹配任何标签，尝试从路由名称获取
      const routeName = route.name
      const nameToTabMap = {
        Dashboard: 'dashboard',
        ApiKeys: 'apiKeys',
        Accounts: 'accounts',
        Tutorial: 'tutorial',
        Settings: 'settings'
      }
      if (routeName && nameToTabMap[routeName]) {
        activeTab.value = nameToTabMap[routeName]
      }
    }
  }
)

// 处理标签切换
const handleTabChange = async (tabKey) => {
  // 如果已经在目标路由，不需要做任何事
  if (tabRouteMap.value[tabKey] === route.path) {
    return
  }

  // 先更新activeTab状态
  activeTab.value = tabKey

  // 使用 await 确保路由切换完成
  try {
    await router.push(tabRouteMap.value[tabKey])
    // 等待下一个DOM更新周期，确保组件正确渲染
    await nextTick()
  } catch (err) {
    // 如果路由切换失败，恢复activeTab状态
    if (err.name !== 'NavigationDuplicated') {
      console.error('路由切换失败:', err)
      // 恢复到当前路由对应的tab
      initActiveTab()
    }
  }
}

// OEM设置已在App.vue中加载，无需重复加载
</script>

<style scoped>
/* 使用全局定义的过渡样式 */
</style><|MERGE_RESOLUTION|>--- conflicted
+++ resolved
@@ -33,16 +33,6 @@
 // 根据路由设置当前激活的标签
 const activeTab = ref('dashboard')
 
-<<<<<<< HEAD
-const tabRouteMap = {
-  dashboard: '/dashboard',
-  apiKeys: '/api-keys',
-  accounts: '/accounts',
-  codeStats: '/code-stats',
-  tutorial: '/tutorial',
-  settings: '/settings'
-}
-=======
 // 根据 LDAP 配置动态生成路由映射
 const tabRouteMap = computed(() => {
   const baseMap = {
@@ -60,7 +50,6 @@
 
   return baseMap
 })
->>>>>>> a5361c15
 
 // 初始化当前激活的标签
 const initActiveTab = () => {

--- conflicted
+++ resolved
@@ -21,7 +21,7 @@
   }
 
   // 🎯 统一调度Claude账号（官方和Console）
-  async selectAccountForApiKey(apiKeyData, sessionHash = null, requestedModel = null, excludeAccountIds = null) {
+  async selectAccountForApiKey(apiKeyData, sessionHash = null, requestedModel = null) {
     try {
       // 如果API Key绑定了专属账户或分组，优先使用
       if (apiKeyData.claudeAccountId) {
@@ -99,29 +99,6 @@
       if (sessionHash) {
         const mappedAccount = await this._getSessionMapping(sessionHash)
         if (mappedAccount) {
-<<<<<<< HEAD
-          // 检查映射的账户是否在排除列表中
-          if (excludeAccountIds && excludeAccountIds.has(mappedAccount.accountId)) {
-            logger.warn(`⚠️ Mapped account ${mappedAccount.accountId} is in failed list, will select new account`);
-            await this._deleteSessionMapping(sessionHash);
-          } else {
-            // 验证映射的账户是否仍然可用
-            const isAvailable = await this._isAccountAvailable(mappedAccount.accountId, mappedAccount.accountType);
-            if (isAvailable) {
-              logger.info(`🎯 Using sticky session account: ${mappedAccount.accountId} (${mappedAccount.accountType}) for session ${sessionHash}`);
-              return mappedAccount;
-            } else {
-              logger.warn(`⚠️ Mapped account ${mappedAccount.accountId} is no longer available, selecting new account`);
-              await this._deleteSessionMapping(sessionHash);
-            }
-          }
-        }
-      }
-
-      // 获取所有可用账户（传递请求的模型进行过滤）
-      const availableAccounts = await this._getAllAvailableAccounts(apiKeyData, requestedModel, excludeAccountIds);
-      
-=======
           // 验证映射的账户是否仍然可用
           const isAvailable = await this._isAccountAvailable(
             mappedAccount.accountId,
@@ -144,7 +121,6 @@
       // 获取所有可用账户（传递请求的模型进行过滤）
       const availableAccounts = await this._getAllAvailableAccounts(apiKeyData, requestedModel)
 
->>>>>>> 5bed33cd
       if (availableAccounts.length === 0) {
         // 提供更详细的错误信息
         if (requestedModel) {
@@ -189,13 +165,8 @@
   }
 
   // 📋 获取所有可用账户（合并官方和Console）
-<<<<<<< HEAD
-  async _getAllAvailableAccounts(apiKeyData, requestedModel = null, excludeAccountIds = null) {
-    const availableAccounts = [];
-=======
   async _getAllAvailableAccounts(apiKeyData, requestedModel = null) {
     const availableAccounts = []
->>>>>>> 5bed33cd
 
     // 如果API Key绑定了专属账户，优先返回
     // 1. 检查Claude OAuth账户绑定
@@ -287,20 +258,6 @@
     // 获取官方Claude账户（共享池）
     const claudeAccounts = await redis.getAllClaudeAccounts()
     for (const account of claudeAccounts) {
-<<<<<<< HEAD
-      // 排除失败的账户
-      if (excludeAccountIds && excludeAccountIds.has(account.id)) {
-        logger.info(`⚠️ Skipping failed Claude OAuth account: ${account.name} (${account.id})`);
-        continue;
-      }
-      
-      if (account.isActive === 'true' && 
-          account.status !== 'error' &&
-          account.status !== 'blocked' &&
-          (account.accountType === 'shared' || !account.accountType) && // 兼容旧数据
-          this._isSchedulable(account.schedulable)) { // 检查是否可调度
-        
-=======
       if (
         account.isActive === 'true' &&
         account.status !== 'error' &&
@@ -310,7 +267,6 @@
       ) {
         // 检查是否可调度
 
->>>>>>> 5bed33cd
         // 检查是否被限流
         const isRateLimited = await claudeAccountService.isAccountRateLimited(account.id)
         if (!isRateLimited) {
@@ -330,21 +286,10 @@
     logger.info(`📋 Found ${consoleAccounts.length} total Claude Console accounts`)
 
     for (const account of consoleAccounts) {
-<<<<<<< HEAD
-      logger.info(`🔍 Checking Claude Console account: ${account.name} - isActive: ${account.isActive}, status: ${account.status}, accountType: ${account.accountType}, schedulable: ${account.schedulable}`);
-      
-      // 排除失败的账户
-      if (excludeAccountIds && excludeAccountIds.has(account.id)) {
-        logger.info(`⚠️ Skipping failed Claude Console account: ${account.name} (${account.id})`);
-        continue;
-      }
-      
-=======
       logger.info(
         `🔍 Checking Claude Console account: ${account.name} - isActive: ${account.isActive}, status: ${account.status}, accountType: ${account.accountType}, schedulable: ${account.schedulable}`
       )
 
->>>>>>> 5bed33cd
       // 注意：getAllAccounts返回的isActive是布尔值
       if (
         account.isActive === true &&
@@ -454,28 +399,12 @@
       if (a.priority !== b.priority) {
         return a.priority - b.priority
       }
-<<<<<<< HEAD
-      
-      // 优先级相同时，按平均响应时间排序（响应更快的优先）
-      const aAvgTime = parseFloat(a.avgResponseTime || '999999');
-      const bAvgTime = parseFloat(b.avgResponseTime || '999999');
-      if (Math.abs(aAvgTime - bAvgTime) > 1000) { // 差异超过1秒才考虑响应时间
-        return aAvgTime - bAvgTime;
-      }
-      
-      // 响应时间相近时，按最后使用时间排序（最久未使用的优先）
-      const aLastUsed = new Date(a.lastUsedAt || 0).getTime();
-      const bLastUsed = new Date(b.lastUsedAt || 0).getTime();
-      return aLastUsed - bLastUsed;
-    });
-=======
 
       // 优先级相同时，按最后使用时间排序（最久未使用的优先）
       const aLastUsed = new Date(a.lastUsedAt || 0).getTime()
       const bLastUsed = new Date(b.lastUsedAt || 0).getTime()
       return aLastUsed - bLastUsed
     })
->>>>>>> 5bed33cd
   }
 
   // 🔍 检查账户是否可用

const axios = require('axios')
const claudeConsoleAccountService = require('./claudeConsoleAccountService')
const logger = require('../utils/logger')
const config = require('../../config/config')

class ClaudeConsoleRelayService {
  constructor() {
    this.defaultUserAgent = 'claude-cli/1.0.69 (external, cli)'
  }

  // 🚀 转发请求到Claude Console API
  async relayRequest(
    requestBody,
    apiKeyData,
    clientRequest,
    clientResponse,
    clientHeaders,
    accountId,
    options = {}
  ) {
    let abortController = null

    try {
      // 获取账户信息
      const account = await claudeConsoleAccountService.getAccount(accountId)
      if (!account) {
        throw new Error('Claude Console Claude account not found')
      }

      logger.info(
        `📤 Processing Claude Console API request for key: ${apiKeyData.name || apiKeyData.id}, account: ${account.name} (${accountId})`
      )
      logger.debug(`🌐 Account API URL: ${account.apiUrl}`)
      logger.debug(`🔍 Account supportedModels: ${JSON.stringify(account.supportedModels)}`)
      logger.debug(`🔑 Account has apiKey: ${!!account.apiKey}`)
      logger.debug(`📝 Request model: ${requestBody.model}`)

      // 处理模型映射
      let mappedModel = requestBody.model
      if (
        account.supportedModels &&
        typeof account.supportedModels === 'object' &&
        !Array.isArray(account.supportedModels)
      ) {
        const newModel = claudeConsoleAccountService.getMappedModel(
          account.supportedModels,
          requestBody.model
        )
        if (newModel !== requestBody.model) {
          logger.info(`🔄 Mapping model from ${requestBody.model} to ${newModel}`)
          mappedModel = newModel
        }
      }

      // 创建修改后的请求体
      const modifiedRequestBody = {
        ...requestBody,
        model: mappedModel
      }

      // 模型兼容性检查已经在调度器中完成，这里不需要再检查

      // 创建代理agent
      const proxyAgent = claudeConsoleAccountService._createProxyAgent(account.proxy)

      // 创建AbortController用于取消请求
      abortController = new AbortController()

      // 设置超时取消请求
      const timeoutId = setTimeout(() => {
        logger.warn(`⏰ Request timeout after ${config.proxy.fastFailTimeout}ms, aborting...`);
        if (!abortController.signal.aborted) {
          abortController.abort('Request timeout after 12 seconds');
        }
      }, config.proxy.fastFailTimeout || 12000);

      // 设置客户端断开监听器
      const handleClientDisconnect = () => {
        logger.info('🔌 Client disconnected, aborting Claude Console Claude request')
        if (abortController && !abortController.signal.aborted) {
          abortController.abort()
        }
      }

      // 监听客户端断开事件
      if (clientRequest) {
        clientRequest.once('close', handleClientDisconnect)
      }
      if (clientResponse) {
        clientResponse.once('close', handleClientDisconnect)
      }

      // 构建完整的API URL
      const cleanUrl = account.apiUrl.replace(/\/$/, '') // 移除末尾斜杠
      let apiEndpoint

      if (options.customPath) {
        // 如果指定了自定义路径（如 count_tokens），使用它
        const baseUrl = cleanUrl.replace(/\/v1\/messages$/, '') // 移除已有的 /v1/messages
        apiEndpoint = `${baseUrl}${options.customPath}`
      } else {
        // 默认使用 messages 端点
        apiEndpoint = cleanUrl.endsWith('/v1/messages') ? cleanUrl : `${cleanUrl}/v1/messages`
      }

      logger.debug(`🎯 Final API endpoint: ${apiEndpoint}`)
      logger.debug(`[DEBUG] Options passed to relayRequest: ${JSON.stringify(options)}`)
      logger.debug(`[DEBUG] Client headers received: ${JSON.stringify(clientHeaders)}`)

      // 过滤客户端请求头
      const filteredHeaders = this._filterClientHeaders(clientHeaders)
      logger.debug(`[DEBUG] Filtered client headers: ${JSON.stringify(filteredHeaders)}`)

      // 决定使用的 User-Agent：优先使用账户自定义的，否则透传客户端的，最后才使用默认值
      const userAgent =
        account.userAgent ||
        clientHeaders?.['user-agent'] ||
        clientHeaders?.['User-Agent'] ||
        this.defaultUserAgent

      // 准备请求配置
      const requestConfig = {
        method: 'POST',
        url: apiEndpoint,
        data: modifiedRequestBody,
        headers: {
          'Content-Type': 'application/json',
          'anthropic-version': '2023-06-01',
          'User-Agent': userAgent,
          ...filteredHeaders
        },
        httpsAgent: proxyAgent,
<<<<<<< HEAD
        timeout: config.proxy.fastFailTimeout || 12000, // 使用快速失败超时
=======
        timeout: config.requestTimeout || 600000,
>>>>>>> ca79e08c
        signal: abortController.signal,
        validateStatus: () => true // 接受所有状态码
      }

      // 根据 API Key 格式选择认证方式
      if (account.apiKey && account.apiKey.startsWith('sk-ant-')) {
        // Anthropic 官方 API Key 使用 x-api-key
        requestConfig.headers['x-api-key'] = account.apiKey
        logger.debug('[DEBUG] Using x-api-key authentication for sk-ant-* API key')
      } else {
        // 其他 API Key 使用 Authorization Bearer
        requestConfig.headers['Authorization'] = `Bearer ${account.apiKey}`
        logger.debug('[DEBUG] Using Authorization Bearer authentication')
      }

      logger.debug(
        `[DEBUG] Initial headers before beta: ${JSON.stringify(requestConfig.headers, null, 2)}`
      )

      // 添加beta header如果需要
      if (options.betaHeader) {
        logger.debug(`[DEBUG] Adding beta header: ${options.betaHeader}`)
        requestConfig.headers['anthropic-beta'] = options.betaHeader
      } else {
        logger.debug('[DEBUG] No beta header to add')
      }

      // 发送请求
      logger.debug(
        '📤 Sending request to Claude Console API with headers:',
        JSON.stringify(requestConfig.headers, null, 2)
      )
      const response = await axios(requestConfig)

      // 移除监听器（请求成功完成）
      if (clientRequest) {
        clientRequest.removeListener('close', handleClientDisconnect)
      }
      if (clientResponse) {
        clientResponse.removeListener('close', handleClientDisconnect)
      }

      logger.debug(`🔗 Claude Console API response: ${response.status}`)
      logger.debug(`[DEBUG] Response headers: ${JSON.stringify(response.headers)}`)
      logger.debug(`[DEBUG] Response data type: ${typeof response.data}`)
      logger.debug(
        `[DEBUG] Response data length: ${response.data ? (typeof response.data === 'string' ? response.data.length : JSON.stringify(response.data).length) : 0}`
      )
      logger.debug(
        `[DEBUG] Response data preview: ${typeof response.data === 'string' ? response.data.substring(0, 200) : JSON.stringify(response.data).substring(0, 200)}`
      )

      // 检查错误状态并相应处理
      if (response.status === 401) {
        logger.warn(`🚫 Unauthorized error detected for Claude Console account ${accountId}`)
        await claudeConsoleAccountService.markAccountUnauthorized(accountId)
      } else if (response.status === 429) {
        logger.warn(`🚫 Rate limit detected for Claude Console account ${accountId}`)
        // 收到429先检查是否因为超过了手动配置的每日额度
        await claudeConsoleAccountService.checkQuotaUsage(accountId).catch((err) => {
          logger.error('❌ Failed to check quota after 429 error:', err)
        })

        await claudeConsoleAccountService.markAccountRateLimited(accountId)
      } else if (response.status === 529) {
        logger.warn(`🚫 Overload error detected for Claude Console account ${accountId}`)
        await claudeConsoleAccountService.markAccountOverloaded(accountId)
      } else if (response.status === 200 || response.status === 201) {
        // 如果请求成功，检查并移除错误状态
        const isRateLimited = await claudeConsoleAccountService.isAccountRateLimited(accountId)
        if (isRateLimited) {
          await claudeConsoleAccountService.removeAccountRateLimit(accountId)
        }
        const isOverloaded = await claudeConsoleAccountService.isAccountOverloaded(accountId)
        if (isOverloaded) {
          await claudeConsoleAccountService.removeAccountOverload(accountId)
        }
      }

      // 更新最后使用时间
      await this._updateLastUsedTime(accountId)

      const responseBody =
        typeof response.data === 'string' ? response.data : JSON.stringify(response.data)
      logger.debug(`[DEBUG] Final response body to return: ${responseBody}`)

      return {
        statusCode: response.status,
        headers: response.headers,
        body: responseBody,
        accountId
      }
    } catch (error) {
      // 清理超时定时器
      if (typeof timeoutId !== 'undefined') {
        clearTimeout(timeoutId);
      }
      
      // 处理特定错误
      if (error.name === 'AbortError' || error.code === 'ECONNABORTED') {
        logger.info('Request aborted due to client disconnect')
        throw new Error('Client disconnected')
      }

      logger.error('❌ Claude Console Claude relay request failed:', error.message)

      // 不再因为模型不支持而block账号

      throw error
    }
  }

  // 🌊 处理流式响应
  async relayStreamRequestWithUsageCapture(
    requestBody,
    apiKeyData,
    responseStream,
    clientHeaders,
    usageCallback,
    accountId,
    streamTransformer = null,
    options = {}
  ) {
    try {
      // 获取账户信息
      const account = await claudeConsoleAccountService.getAccount(accountId)
      if (!account) {
        throw new Error('Claude Console Claude account not found')
      }

      logger.info(
        `📡 Processing streaming Claude Console API request for key: ${apiKeyData.name || apiKeyData.id}, account: ${account.name} (${accountId})`
      )
      logger.debug(`🌐 Account API URL: ${account.apiUrl}`)

      // 处理模型映射
      let mappedModel = requestBody.model
      if (
        account.supportedModels &&
        typeof account.supportedModels === 'object' &&
        !Array.isArray(account.supportedModels)
      ) {
        const newModel = claudeConsoleAccountService.getMappedModel(
          account.supportedModels,
          requestBody.model
        )
        if (newModel !== requestBody.model) {
          logger.info(`🔄 [Stream] Mapping model from ${requestBody.model} to ${newModel}`)
          mappedModel = newModel
        }
      }

      // 创建修改后的请求体
      const modifiedRequestBody = {
        ...requestBody,
        model: mappedModel
      }

      // 模型兼容性检查已经在调度器中完成，这里不需要再检查

      // 创建代理agent
      const proxyAgent = claudeConsoleAccountService._createProxyAgent(account.proxy)

      // 发送流式请求
      await this._makeClaudeConsoleStreamRequest(
        modifiedRequestBody,
        account,
        proxyAgent,
        clientHeaders,
        responseStream,
        accountId,
        usageCallback,
        streamTransformer,
        options
      )

      // 更新最后使用时间
      await this._updateLastUsedTime(accountId)
    } catch (error) {
      logger.error('❌ Claude Console Claude stream relay failed:', error)
      throw error
    }
  }

  // 🌊 发送流式请求到Claude Console API
  async _makeClaudeConsoleStreamRequest(
    body,
    account,
    proxyAgent,
    clientHeaders,
    responseStream,
    accountId,
    usageCallback,
    streamTransformer = null,
    requestOptions = {}
  ) {
    return new Promise((resolve, reject) => {
      let aborted = false

      // 构建完整的API URL
      const cleanUrl = account.apiUrl.replace(/\/$/, '') // 移除末尾斜杠
      const apiEndpoint = cleanUrl.endsWith('/v1/messages') ? cleanUrl : `${cleanUrl}/v1/messages`

      logger.debug(`🎯 Final API endpoint for stream: ${apiEndpoint}`)

      // 过滤客户端请求头
      const filteredHeaders = this._filterClientHeaders(clientHeaders)
      logger.debug(`[DEBUG] Filtered client headers: ${JSON.stringify(filteredHeaders)}`)

      // 决定使用的 User-Agent：优先使用账户自定义的，否则透传客户端的，最后才使用默认值
      const userAgent =
        account.userAgent ||
        clientHeaders?.['user-agent'] ||
        clientHeaders?.['User-Agent'] ||
        this.defaultUserAgent

      // 准备请求配置
      const requestConfig = {
        method: 'POST',
        url: apiEndpoint,
        data: body,
        headers: {
          'Content-Type': 'application/json',
          'anthropic-version': '2023-06-01',
          'User-Agent': userAgent,
          ...filteredHeaders
        },
        httpsAgent: proxyAgent,
<<<<<<< HEAD
        timeout: config.proxy.fastFailTimeout || 12000, // 使用快速失败超时
=======
        timeout: config.requestTimeout || 600000,
>>>>>>> ca79e08c
        responseType: 'stream',
        validateStatus: () => true // 接受所有状态码
      }

      // 根据 API Key 格式选择认证方式
      if (account.apiKey && account.apiKey.startsWith('sk-ant-')) {
        // Anthropic 官方 API Key 使用 x-api-key
        requestConfig.headers['x-api-key'] = account.apiKey
        logger.debug('[DEBUG] Using x-api-key authentication for sk-ant-* API key')
      } else {
        // 其他 API Key 使用 Authorization Bearer
        requestConfig.headers['Authorization'] = `Bearer ${account.apiKey}`
        logger.debug('[DEBUG] Using Authorization Bearer authentication')
      }

      // 添加beta header如果需要
      if (requestOptions.betaHeader) {
        requestConfig.headers['anthropic-beta'] = requestOptions.betaHeader
      }

      // 发送请求
      const request = axios(requestConfig)

      request
        .then((response) => {
          logger.debug(`🌊 Claude Console Claude stream response status: ${response.status}`)

          // 错误响应处理
          if (response.status !== 200) {
            logger.error(`❌ Claude Console API returned error status: ${response.status}`)

            if (response.status === 401) {
              claudeConsoleAccountService.markAccountUnauthorized(accountId)
            } else if (response.status === 429) {
              claudeConsoleAccountService.markAccountRateLimited(accountId)
              // 检查是否因为超过每日额度
              claudeConsoleAccountService.checkQuotaUsage(accountId).catch((err) => {
                logger.error('❌ Failed to check quota after 429 error:', err)
              })
            } else if (response.status === 529) {
              claudeConsoleAccountService.markAccountOverloaded(accountId)
            }

            // 设置错误响应的状态码和响应头
            if (!responseStream.headersSent) {
              const errorHeaders = {
                'Content-Type': response.headers['content-type'] || 'application/json',
                'Cache-Control': 'no-cache',
                Connection: 'keep-alive'
              }
              // 避免 Transfer-Encoding 冲突，让 Express 自动处理
              delete errorHeaders['Transfer-Encoding']
              delete errorHeaders['Content-Length']
              responseStream.writeHead(response.status, errorHeaders)
            }

            // 直接透传错误数据，不进行包装
            response.data.on('data', (chunk) => {
              if (!responseStream.destroyed) {
                responseStream.write(chunk)
              }
            })

            response.data.on('end', () => {
              if (!responseStream.destroyed) {
                responseStream.end()
              }
              resolve() // 不抛出异常，正常完成流处理
            })
            return
          }

          // 成功响应，检查并移除错误状态
          claudeConsoleAccountService.isAccountRateLimited(accountId).then((isRateLimited) => {
            if (isRateLimited) {
              claudeConsoleAccountService.removeAccountRateLimit(accountId)
            }
          })
          claudeConsoleAccountService.isAccountOverloaded(accountId).then((isOverloaded) => {
            if (isOverloaded) {
              claudeConsoleAccountService.removeAccountOverload(accountId)
            }
          })

          // 设置响应头
          if (!responseStream.headersSent) {
            responseStream.writeHead(200, {
              'Content-Type': 'text/event-stream',
              'Cache-Control': 'no-cache',
              Connection: 'keep-alive',
              'X-Accel-Buffering': 'no'
            })
          }

          let buffer = ''
          let finalUsageReported = false
          const collectedUsageData = {}
          const collectedContent = []

          // 处理流数据
          response.data.on('data', (chunk) => {
            try {
              if (aborted) {
                return
              }

              const chunkStr = chunk.toString()
              buffer += chunkStr

              // 处理完整的SSE行
              const lines = buffer.split('\n')
              buffer = lines.pop() || ''

              // 转发数据并解析usage
              if (lines.length > 0 && !responseStream.destroyed) {
                const linesToForward = lines.join('\n') + (lines.length > 0 ? '\n' : '')

                // 应用流转换器如果有
                if (streamTransformer) {
                  const transformed = streamTransformer(linesToForward)
                  if (transformed) {
                    responseStream.write(transformed)
                  }
                } else {
                  responseStream.write(linesToForward)
                }

                // 解析SSE数据寻找usage信息
                for (const line of lines) {
                  if (line.startsWith('data: ') && line.length > 6) {
                    try {
                      const jsonStr = line.slice(6)
                      const data = JSON.parse(jsonStr)

                      // 收集usage数据
                      if (data.type === 'message_start' && data.message && data.message.usage) {
                        collectedUsageData.input_tokens = data.message.usage.input_tokens || 0
                        collectedUsageData.cache_creation_input_tokens =
                          data.message.usage.cache_creation_input_tokens || 0
                        collectedUsageData.cache_read_input_tokens =
                          data.message.usage.cache_read_input_tokens || 0
                        collectedUsageData.model = data.message.model

                        // 检查是否有详细的 cache_creation 对象
                        if (
                          data.message.usage.cache_creation &&
                          typeof data.message.usage.cache_creation === 'object'
                        ) {
                          collectedUsageData.cache_creation = {
                            ephemeral_5m_input_tokens:
                              data.message.usage.cache_creation.ephemeral_5m_input_tokens || 0,
                            ephemeral_1h_input_tokens:
                              data.message.usage.cache_creation.ephemeral_1h_input_tokens || 0
                          }
                          logger.info(
                            '📊 Collected detailed cache creation data:',
                            JSON.stringify(collectedUsageData.cache_creation)
                          )
                        }
                      }

                      // 捕获内容块开始
                      if (data.type === 'content_block_start' && data.content_block) {
                        logger.info('📊 [Stream Capture] Content block start', {
                          index: data.index,
                          blockType: data.content_block.type,
                          blockName: data.content_block.name,
                          hasInput: !!data.content_block.input,
                          inputKeys: data.content_block.input
                            ? Object.keys(data.content_block.input)
                            : []
                        })

                        collectedContent.push({
                          index: data.index,
                          type: data.content_block.type,
                          name: data.content_block.name,
                          input: data.content_block.input || {},
                          text: '',
                          inputJsonBuffer: '' // 用于累积拼接JSON字符串
                        })
                      }

                      // 捕获内容块增量
                      if (data.type === 'content_block_delta' && data.delta) {
                        const contentIndex = data.index
                        logger.info('📊 [Stream Capture] Content block delta', {
                          index: contentIndex,
                          deltaType: data.delta.type,
                          hasText: !!data.delta.text,
                          hasPartialJson: !!data.delta.partial_json,
                          textLength: data.delta.text ? data.delta.text.length : 0,
                          partialJsonLength: data.delta.partial_json
                            ? data.delta.partial_json.length
                            : 0
                        })

                        if (collectedContent[contentIndex]) {
                          if (data.delta.type === 'text_delta' && data.delta.text) {
                            collectedContent[contentIndex].text += data.delta.text
                          } else if (
                            data.delta.type === 'input_json_delta' &&
                            data.delta.partial_json
                          ) {
                            logger.info('📊 [Stream Capture] Processing input_json_delta', {
                              partialJson: data.delta.partial_json
                            })
                            // 累积拼接JSON字符串
                            if (!collectedContent[contentIndex].inputJsonBuffer) {
                              collectedContent[contentIndex].inputJsonBuffer = ''
                            }
                            collectedContent[contentIndex].inputJsonBuffer +=
                              data.delta.partial_json

                            // 尝试解析完整JSON
                            try {
                              const completeInput = JSON.parse(
                                collectedContent[contentIndex].inputJsonBuffer
                              )
                              collectedContent[contentIndex].input = completeInput
                              logger.info(
                                '📊 [Stream Capture] Successfully parsed complete input JSON',
                                {
                                  inputKeys: Object.keys(completeInput),
                                  bufferLength:
                                    collectedContent[contentIndex].inputJsonBuffer.length
                                }
                              )
                            } catch (e) {
                              // JSON不完整，继续累积
                              logger.debug(
                                '📊 [Stream Capture] JSON incomplete, continuing to buffer',
                                {
                                  error: e.message,
                                  bufferLength:
                                    collectedContent[contentIndex].inputJsonBuffer.length,
                                  bufferPreview: collectedContent[
                                    contentIndex
                                  ].inputJsonBuffer.substring(0, 100)
                                }
                              )
                            }
                          }
                        } else {
                          logger.warn('📊 [Stream Capture] Content index not found', {
                            requestedIndex: contentIndex,
                            availableIndices: collectedContent.map((c, i) => i)
                          })
                        }
                      }

                      if (
                        data.type === 'message_delta' &&
                        data.usage &&
                        data.usage.output_tokens !== undefined
                      ) {
                        collectedUsageData.output_tokens = data.usage.output_tokens || 0

                        if (collectedUsageData.input_tokens !== undefined && !finalUsageReported) {
                          logger.info('📊 [Stream Capture] Building response for callback', {
                            collectedContentLength: collectedContent.length,
                            collectedContentSummary: collectedContent.map((item) => ({
                              index: item.index,
                              type: item.type,
                              name: item.name,
                              hasInput: !!item.input,
                              inputKeys: Object.keys(item.input || {}),
                              textLength: item.text ? item.text.length : 0
                            }))
                          })

                          // 构建完整的响应对象传递给插件
                          const callbackResponse = {
                            content: collectedContent.map((item) => ({
                              type: 'tool_use',
                              name: item.name,
                              input: item.input
                            }))
                          }

                          logger.info('📊 [Stream Capture] Final response for callback', {
                            responseContentLength: callbackResponse.content.length,
                            responseContent: callbackResponse.content.map((item) => ({
                              type: item.type,
                              name: item.name,
                              inputKeys: Object.keys(item.input || {}),
                              inputSample: Object.keys(item.input || {}).reduce((acc, key) => {
                                acc[key] =
                                  typeof item.input[key] === 'string'
                                    ? item.input[key].substring(0, 100) +
                                      (item.input[key].length > 100 ? '...' : '')
                                    : item.input[key]
                                return acc
                              }, {})
                            }))
                          })

                          usageCallback({
                            ...collectedUsageData,
                            accountId,
                            response: callbackResponse
                          })
                          finalUsageReported = true
                        }
                      }

                      // 不再因为模型不支持而block账号
                    } catch (e) {
                      // 忽略解析错误
                    }
                  }
                }
              }
            } catch (error) {
              logger.error('❌ Error processing Claude Console stream data:', error)
              if (!responseStream.destroyed) {
                responseStream.write('event: error\n')
                responseStream.write(
                  `data: ${JSON.stringify({
                    error: 'Stream processing error',
                    message: error.message,
                    timestamp: new Date().toISOString()
                  })}\n\n`
                )
              }
            }
          })

          response.data.on('end', () => {
            try {
              // 处理缓冲区中剩余的数据
              if (buffer.trim() && !responseStream.destroyed) {
                if (streamTransformer) {
                  const transformed = streamTransformer(buffer)
                  if (transformed) {
                    responseStream.write(transformed)
                  }
                } else {
                  responseStream.write(buffer)
                }
              }

              // 确保流正确结束
              if (!responseStream.destroyed) {
                responseStream.end()
              }

              logger.debug('🌊 Claude Console Claude stream response completed')
              resolve()
            } catch (error) {
              logger.error('❌ Error processing stream end:', error)
              reject(error)
            }
          })

          response.data.on('error', (error) => {
            logger.error('❌ Claude Console stream error:', error)
            if (!responseStream.destroyed) {
              responseStream.write('event: error\n')
              responseStream.write(
                `data: ${JSON.stringify({
                  error: 'Stream error',
                  message: error.message,
                  timestamp: new Date().toISOString()
                })}\n\n`
              )
              responseStream.end()
            }
            reject(error)
          })
        })
        .catch((error) => {
          if (aborted) {
            return
          }

          logger.error('❌ Claude Console Claude stream request error:', error.message)

          // 检查错误状态
          if (error.response) {
            if (error.response.status === 401) {
              claudeConsoleAccountService.markAccountUnauthorized(accountId)
            } else if (error.response.status === 429) {
              claudeConsoleAccountService.markAccountRateLimited(accountId)
              // 检查是否因为超过每日额度
              claudeConsoleAccountService.checkQuotaUsage(accountId).catch((err) => {
                logger.error('❌ Failed to check quota after 429 error:', err)
              })
            } else if (error.response.status === 529) {
              claudeConsoleAccountService.markAccountOverloaded(accountId)
            }
          }

          // 发送错误响应
          if (!responseStream.headersSent) {
            responseStream.writeHead(error.response?.status || 500, {
              'Content-Type': 'text/event-stream',
              'Cache-Control': 'no-cache',
              Connection: 'keep-alive'
            })
          }

          if (!responseStream.destroyed) {
            responseStream.write('event: error\n')
            responseStream.write(
              `data: ${JSON.stringify({
                error: error.message,
                code: error.code,
                timestamp: new Date().toISOString()
              })}\n\n`
            )
            responseStream.end()
          }

          reject(error)
        })

      // 处理客户端断开连接
      responseStream.on('close', () => {
        logger.debug('🔌 Client disconnected, cleaning up Claude Console stream')
        aborted = true
      })
    })
  }

  // 🔧 过滤客户端请求头
  _filterClientHeaders(clientHeaders) {
    const sensitiveHeaders = [
      'content-type',
      'user-agent',
      'authorization',
      'x-api-key',
      'host',
      'content-length',
      'connection',
      'proxy-authorization',
      'content-encoding',
      'transfer-encoding',
      'anthropic-version'
    ]

    const filteredHeaders = {}

    Object.keys(clientHeaders || {}).forEach((key) => {
      const lowerKey = key.toLowerCase()
      if (!sensitiveHeaders.includes(lowerKey)) {
        filteredHeaders[key] = clientHeaders[key]
      }
    })

    return filteredHeaders
  }

  // 🕐 更新最后使用时间
  async _updateLastUsedTime(accountId) {
    try {
      const client = require('../models/redis').getClientSafe()
      await client.hset(
        `claude_console_account:${accountId}`,
        'lastUsedAt',
        new Date().toISOString()
      )
    } catch (error) {
      logger.warn(
        `⚠️ Failed to update last used time for Claude Console account ${accountId}:`,
        error.message
      )
    }
  }

  // ⏱️ 更新账户响应时间
  async _updateAccountResponseTime(accountId, responseTime) {
    try {
      const client = require('../models/redis').getClientSafe();
      const avgKey = `claude_console_account_avg_response:${accountId}`;
      
      // 获取当前平均响应时间和请求计数
      const currentAvg = await client.get(avgKey) || '0';
      const countKey = `claude_console_account_count:${accountId}`;
      const currentCount = parseInt(await client.get(countKey) || '0');
      
      // 计算新的平均响应时间（使用滑动平均，最多考虑最近100次请求）
      const maxSamples = 100;
      const effectiveCount = Math.min(currentCount, maxSamples - 1);
      const newAvg = effectiveCount === 0 
        ? responseTime 
        : ((parseFloat(currentAvg) * effectiveCount) + responseTime) / (effectiveCount + 1);
      
      // 更新Redis中的数据
      await client.set(avgKey, newAvg.toFixed(2));
      await client.set(countKey, currentCount + 1);
      
      // 同时更新账户记录中的平均响应时间
      await client.hset(
        `claude_console_account:${accountId}`,
        'avgResponseTime',
        newAvg.toFixed(2)
      );
      
      logger.debug(`📊 Updated response time for account ${accountId}: ${responseTime}ms (avg: ${newAvg.toFixed(2)}ms)`);
    } catch (error) {
      logger.warn(`⚠️ Failed to update response time for Claude Console account ${accountId}:`, error.message);
    }
  }

  // 🎯 健康检查
  async healthCheck() {
    try {
      const accounts = await claudeConsoleAccountService.getAllAccounts()
      const activeAccounts = accounts.filter((acc) => acc.isActive && acc.status === 'active')

      return {
        healthy: activeAccounts.length > 0,
        activeAccounts: activeAccounts.length,
        totalAccounts: accounts.length,
        timestamp: new Date().toISOString()
      }
    } catch (error) {
      logger.error('❌ Claude Console Claude health check failed:', error)
      return {
        healthy: false,
        error: error.message,
        timestamp: new Date().toISOString()
      }
    }
  }
}

module.exports = new ClaudeConsoleRelayService()<|MERGE_RESOLUTION|>--- conflicted
+++ resolved
@@ -130,11 +130,7 @@
           ...filteredHeaders
         },
         httpsAgent: proxyAgent,
-<<<<<<< HEAD
-        timeout: config.proxy.fastFailTimeout || 12000, // 使用快速失败超时
-=======
         timeout: config.requestTimeout || 600000,
->>>>>>> ca79e08c
         signal: abortController.signal,
         validateStatus: () => true // 接受所有状态码
       }
@@ -363,11 +359,7 @@
           ...filteredHeaders
         },
         httpsAgent: proxyAgent,
-<<<<<<< HEAD
-        timeout: config.proxy.fastFailTimeout || 12000, // 使用快速失败超时
-=======
         timeout: config.requestTimeout || 600000,
->>>>>>> ca79e08c
         responseType: 'stream',
         validateStatus: () => true // 接受所有状态码
       }

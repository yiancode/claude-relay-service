--- conflicted
+++ resolved
@@ -132,8 +132,7 @@
               }
 
               apiKeyService
-<<<<<<< HEAD
-                .recordUsageWithDetails(req.apiKey.id, usageObject, model, usageAccountId)
+                .recordUsageWithDetails(req.apiKey.id, usageObject, model, usageAccountId, 'claude')
                 .then(async () => {
                   // 🔌 插件钩子：使用量记录完成后
                   if (global.pluginHooks?.afterUsageRecord) {
@@ -151,9 +150,6 @@
                     }
                   }
                 })
-=======
-                .recordUsageWithDetails(req.apiKey.id, usageObject, model, usageAccountId, 'claude')
->>>>>>> 86f5a3e6
                 .catch((error) => {
                   logger.error('❌ Failed to record stream usage:', error)
                 })
@@ -256,8 +252,13 @@
               }
 
               apiKeyService
-<<<<<<< HEAD
-                .recordUsageWithDetails(req.apiKey.id, usageObject, model, usageAccountId)
+                .recordUsageWithDetails(
+                  req.apiKey.id,
+                  usageObject,
+                  model,
+                  usageAccountId,
+                  'claude-console'
+                )
                 .then(async () => {
                   // 🔌 插件钩子：使用量记录完成后
                   if (global.pluginHooks?.afterUsageRecord) {
@@ -275,15 +276,6 @@
                     }
                   }
                 })
-=======
-                .recordUsageWithDetails(
-                  req.apiKey.id,
-                  usageObject,
-                  model,
-                  usageAccountId,
-                  'claude-console'
-                )
->>>>>>> 86f5a3e6
                 .catch((error) => {
                   logger.error('❌ Failed to record stream usage:', error)
                 })
@@ -539,7 +531,6 @@
             responseAccountId
           )
 
-<<<<<<< HEAD
           // 🔌 插件钩子：使用量记录完成后
           if (global.pluginHooks?.afterUsageRecord) {
             try {
@@ -554,10 +545,7 @@
             }
           }
 
-          // 更新时间窗口内的token计数
-=======
           // 更新时间窗口内的token计数和费用
->>>>>>> 86f5a3e6
           if (req.rateLimitInfo) {
             const totalTokens = inputTokens + outputTokens + cacheCreateTokens + cacheReadTokens
 

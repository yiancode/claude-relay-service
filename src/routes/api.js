--- conflicted
+++ resolved
@@ -64,133 +64,6 @@
       let usageDataCaptured = false
 
       // 生成会话哈希用于sticky会话
-<<<<<<< HEAD
-      const sessionHash = sessionHelper.generateSessionHash(req.body);
-      
-      // 实现流式请求的重试逻辑
-      const maxRetries = 3;
-      let attempt = 0;
-      let streamCompleted = false;
-      let lastError = null;
-      const failedAccountIds = new Set(); // 记录失败的账户ID
-      
-      // 使用统一调度选择账号（传递请求的模型）
-      const requestedModel = req.body.model;
-      
-      while (attempt < maxRetries && !streamCompleted) {
-        let currentAccountId;
-        let currentAccountType;
-        
-        try {
-          attempt++;
-          
-          // 选择账号（排除已失败的账户）
-          const { accountId, accountType } = await unifiedClaudeScheduler.selectAccountForApiKey(req.apiKey, sessionHash, requestedModel, failedAccountIds);
-          currentAccountId = accountId;
-          currentAccountType = accountType;
-          
-          logger.info(`🔄 Stream attempt ${attempt}/${maxRetries}: Using account ${accountId} (${accountType})`);
-      
-          // 根据账号类型选择对应的转发服务并调用
-          if (currentAccountType === 'claude-official') {
-            // 官方Claude账号使用原有的转发服务（会自己选择账号）
-            await claudeRelayService.relayStreamRequestWithUsageCapture(req.body, req.apiKey, res, req.headers, (usageData) => {
-            // 回调函数：当检测到完整usage数据时记录真实token使用量
-            logger.info('🎯 Usage callback triggered with complete data:', JSON.stringify(usageData, null, 2));
-            
-            if (usageData && usageData.input_tokens !== undefined && usageData.output_tokens !== undefined) {
-              const inputTokens = usageData.input_tokens || 0;
-              const outputTokens = usageData.output_tokens || 0;
-              const cacheCreateTokens = usageData.cache_creation_input_tokens || 0;
-              const cacheReadTokens = usageData.cache_read_input_tokens || 0;
-              const model = usageData.model || 'unknown';
-              
-              // 记录真实的token使用量（包含模型信息和所有4种token以及账户ID）
-              const accountId = usageData.accountId;
-              apiKeyService.recordUsage(req.apiKey.id, inputTokens, outputTokens, cacheCreateTokens, cacheReadTokens, model, accountId).catch(error => {
-                logger.error('❌ Failed to record stream usage:', error);
-              });
-              
-              // 更新时间窗口内的token计数
-              if (req.rateLimitInfo) {
-                const totalTokens = inputTokens + outputTokens + cacheCreateTokens + cacheReadTokens;
-                redis.getClient().incrby(req.rateLimitInfo.tokenCountKey, totalTokens).catch(error => {
-                  logger.error('❌ Failed to update rate limit token count:', error);
-                });
-                logger.api(`📊 Updated rate limit token count: +${totalTokens} tokens`);
-              }
-              
-              usageDataCaptured = true;
-              logger.api(`📊 Stream usage recorded (real) - Model: ${model}, Input: ${inputTokens}, Output: ${outputTokens}, Cache Create: ${cacheCreateTokens}, Cache Read: ${cacheReadTokens}, Total: ${inputTokens + outputTokens + cacheCreateTokens + cacheReadTokens} tokens`);
-            } else {
-              logger.warn('⚠️ Usage callback triggered but data is incomplete:', JSON.stringify(usageData));
-            }
-            });
-          } else if (currentAccountType === 'claude-console') {
-            // Claude Console账号使用Console转发服务（需要传递accountId）
-            await claudeConsoleRelayService.relayStreamRequestWithUsageCapture(req.body, req.apiKey, res, req.headers, (usageData) => {
-              // 回调函数：当检测到完整usage数据时记录真实token使用量
-              logger.info('🎯 Usage callback triggered with complete data:', JSON.stringify(usageData, null, 2));
-              
-              if (usageData && usageData.input_tokens !== undefined && usageData.output_tokens !== undefined) {
-                const inputTokens = usageData.input_tokens || 0;
-                const outputTokens = usageData.output_tokens || 0;
-                const cacheCreateTokens = usageData.cache_creation_input_tokens || 0;
-                const cacheReadTokens = usageData.cache_read_input_tokens || 0;
-                const model = usageData.model || 'unknown';
-                
-                // 记录真实的token使用量（包含模型信息和所有4种token以及账户ID）
-                const usageAccountId = usageData.accountId;
-                apiKeyService.recordUsage(req.apiKey.id, inputTokens, outputTokens, cacheCreateTokens, cacheReadTokens, model, usageAccountId).catch(error => {
-                  logger.error('❌ Failed to record stream usage:', error);
-                });
-                
-                // 更新时间窗口内的token计数
-                if (req.rateLimitInfo) {
-                  const totalTokens = inputTokens + outputTokens + cacheCreateTokens + cacheReadTokens;
-                  redis.getClient().incrby(req.rateLimitInfo.tokenCountKey, totalTokens).catch(error => {
-                    logger.error('❌ Failed to update rate limit token count:', error);
-                  });
-                  logger.api(`📊 Updated rate limit token count: +${totalTokens} tokens`);
-                }
-                
-                usageDataCaptured = true;
-                logger.api(`📊 Stream usage recorded (real) - Model: ${model}, Input: ${inputTokens}, Output: ${outputTokens}, Cache Create: ${cacheCreateTokens}, Cache Read: ${cacheReadTokens}, Total: ${inputTokens + outputTokens + cacheCreateTokens + cacheReadTokens} tokens`);
-              } else {
-                logger.warn('⚠️ Usage callback triggered but data is incomplete:', JSON.stringify(usageData));
-              }
-            }, currentAccountId);
-          } else if (currentAccountType === 'bedrock') {
-            // Bedrock账号使用Bedrock转发服务
-            const bedrockAccountResult = await bedrockAccountService.getAccount(currentAccountId);
-            if (!bedrockAccountResult.success) {
-              throw new Error('Failed to get Bedrock account details');
-            }
-
-            const result = await bedrockRelayService.handleStreamRequest(req.body, bedrockAccountResult.data, res);
-            
-            // 记录Bedrock使用统计
-            if (result.usage) {
-              const inputTokens = result.usage.input_tokens || 0;
-              const outputTokens = result.usage.output_tokens || 0;
-              
-              apiKeyService.recordUsage(req.apiKey.id, inputTokens, outputTokens, 0, 0, result.model, currentAccountId).catch(error => {
-                logger.error('❌ Failed to record Bedrock stream usage:', error);
-              });
-              
-              // 更新时间窗口内的token计数
-              if (req.rateLimitInfo) {
-                const totalTokens = inputTokens + outputTokens;
-                redis.getClient().incrby(req.rateLimitInfo.tokenCountKey, totalTokens).catch(error => {
-                  logger.error('❌ Failed to update rate limit token count:', error);
-                });
-                logger.api(`📊 Updated rate limit token count: +${totalTokens} tokens`);
-              }
-              
-              usageDataCaptured = true;
-              logger.api(`📊 Bedrock stream usage recorded - Model: ${result.model}, Input: ${inputTokens}, Output: ${outputTokens}, Total: ${inputTokens + outputTokens} tokens`);
-            }
-=======
       const sessionHash = sessionHelper.generateSessionHash(req.body)
 
       // 使用统一调度选择账号（传递请求的模型）
@@ -374,56 +247,8 @@
             logger.api(
               `📊 Bedrock stream usage recorded - Model: ${result.model}, Input: ${inputTokens}, Output: ${outputTokens}, Total: ${inputTokens + outputTokens} tokens`
             )
->>>>>>> 5bed33cd
-          }
-          
-          // 如果流式请求成功完成，标记为完成
-          streamCompleted = true;
-          logger.info(`✅ Stream request succeeded with account ${currentAccountId} (${currentAccountType}) after ${attempt} attempt(s)`);
-          break;
-          
+          }
         } catch (error) {
-<<<<<<< HEAD
-          logger.error(`❌ Error with stream account ${currentAccountId} (${currentAccountType}):`, error.message);
-          lastError = error;
-          
-          // 如果是客户端断开连接，不要重试
-          if (error.isClientDisconnect || error.message.includes('Client disconnected')) {
-            logger.info('🔌 Stream client disconnected, stopping retry attempts');
-            break;
-          }
-          
-          if (currentAccountId) {
-            failedAccountIds.add(currentAccountId);
-          }
-          
-          // 如果响应头还没有发送且不是最后一次重试，则继续重试
-          if (!res.headersSent && attempt < maxRetries) {
-            logger.info(`🔄 Will retry stream with a different account (attempt ${attempt + 1}/${maxRetries})`);
-            continue;
-          } else {
-            // 如果是最后一次重试失败，或响应头已经发送，则不再重试
-            break;
-          }
-        }
-      }
-      
-      // 如果所有重试都失败了
-      if (!streamCompleted) {
-        if (!res.headersSent) {
-          logger.error('❌ All stream retry attempts failed, sending error response');
-          res.status(500).json({
-            error: 'All available accounts failed',
-            message: lastError ? lastError.message : 'Unknown error',
-            timestamp: new Date().toISOString()
-          });
-        } else {
-          logger.error('❌ All stream retry attempts failed but headers already sent');
-        }
-        return;
-      }
-      
-=======
           logger.error('❌ Bedrock stream request failed:', error)
           if (!res.headersSent) {
             return res.status(500).json({ error: 'Bedrock service error', message: error.message })
@@ -432,7 +257,6 @@
         }
       }
 
->>>>>>> 5bed33cd
       // 流式请求完成后 - 如果没有捕获到usage数据，记录警告但不进行估算
       setTimeout(() => {
         if (!usageDataCaptured) {
@@ -449,111 +273,6 @@
       })
 
       // 生成会话哈希用于sticky会话
-<<<<<<< HEAD
-      const sessionHash = sessionHelper.generateSessionHash(req.body);
-      
-      // 实现重试逻辑处理401/403等认证错误
-      const maxRetries = 3;
-      let attempt = 0;
-      let response;
-      let lastError = null;
-      const failedAccountIds = new Set(); // 记录失败的账户ID
-      
-      // 使用统一调度选择账号（传递请求的模型）
-      const requestedModel = req.body.model;
-      
-      logger.debug(`[DEBUG] Request query params: ${JSON.stringify(req.query)}`);
-      logger.debug(`[DEBUG] Request URL: ${req.url}`);
-      logger.debug(`[DEBUG] Request path: ${req.path}`);
-      
-      while (attempt < maxRetries) {
-        let currentAccountId;
-        let currentAccountType;
-        
-        try {
-          attempt++;
-          
-          // 选择账号（排除已失败的账户）
-          const { accountId, accountType } = await unifiedClaudeScheduler.selectAccountForApiKey(req.apiKey, sessionHash, requestedModel, failedAccountIds);
-          currentAccountId = accountId;
-          currentAccountType = accountType;
-          
-          logger.info(`🔄 Attempt ${attempt}/${maxRetries}: Using account ${accountId} (${accountType})`);
-          
-          // 根据账号类型选择对应的转发服务
-          if (accountType === 'claude-official') {
-            // 官方Claude账号使用原有的转发服务
-            response = await claudeRelayService.relayRequest(req.body, req.apiKey, req, res, req.headers);
-            // 确保响应包含accountId
-            if (response) {
-              response.accountId = accountId;
-            }
-          } else if (accountType === 'claude-console') {
-            // Claude Console账号使用Console转发服务
-            logger.debug(`[DEBUG] Calling claudeConsoleRelayService.relayRequest with accountId: ${accountId}`);
-            response = await claudeConsoleRelayService.relayRequest(req.body, req.apiKey, req, res, req.headers, accountId);
-          } else if (accountType === 'bedrock') {
-            // Bedrock账号使用Bedrock转发服务
-            try {
-              const bedrockAccountResult = await bedrockAccountService.getAccount(accountId);
-              if (!bedrockAccountResult.success) {
-                throw new Error('Failed to get Bedrock account details');
-              }
-
-              const result = await bedrockRelayService.handleNonStreamRequest(req.body, bedrockAccountResult.data, req.headers);
-              
-              // 构建标准响应格式
-              response = {
-                statusCode: result.success ? 200 : 500,
-                headers: { 'Content-Type': 'application/json' },
-                body: JSON.stringify(result.success ? result.data : { error: result.error }),
-                accountId: accountId
-              };
-              
-              // 如果成功，添加使用统计到响应数据中
-              if (result.success && result.usage) {
-                const responseData = JSON.parse(response.body);
-                responseData.usage = result.usage;
-                response.body = JSON.stringify(responseData);
-              }
-            } catch (error) {
-              logger.error('❌ Bedrock non-stream request failed:', error);
-              response = {
-                statusCode: 500,
-                headers: { 'Content-Type': 'application/json' },
-                body: JSON.stringify({ error: 'Bedrock service error', message: error.message }),
-                accountId: accountId
-              };
-            }
-          }
-          
-          // 检查响应是否为需要切换的错误状态码
-          const shouldRetry = response && (
-            response.statusCode === 401 ||  // 未认证
-            response.statusCode === 403 ||  // 禁止访问
-            response.statusCode === 500 ||  // 服务器内部错误
-            response.statusCode === 502 ||  // 网关错误
-            response.statusCode === 503 ||  // 服务不可用
-            response.statusCode === 504     // 网关超时
-          );
-          
-          if (shouldRetry) {
-            logger.warn(`🚫 Account ${currentAccountId} (${currentAccountType}) failed with status ${response.statusCode}, adding to failed list`);
-            failedAccountIds.add(currentAccountId);
-            
-            // 如果不是最后一次尝试，继续重试
-            if (attempt < maxRetries) {
-              logger.info(`🔄 Will retry with a different account (attempt ${attempt + 1}/${maxRetries})`);
-              lastError = new Error(`Request failed with status ${response.statusCode} for account ${currentAccountId}`);
-              continue;
-            }
-          }
-          
-          // 如果响应成功，退出重试循环
-          if (response && !shouldRetry) {
-            logger.info(`✅ Request succeeded with account ${currentAccountId} (${currentAccountType}) after ${attempt} attempt(s)`);
-            break;
-=======
       const sessionHash = sessionHelper.generateSessionHash(req.body)
 
       // 使用统一调度选择账号（传递请求的模型）
@@ -619,38 +338,8 @@
             const responseData = JSON.parse(response.body)
             responseData.usage = result.usage
             response.body = JSON.stringify(responseData)
->>>>>>> 5bed33cd
-          }
-          
+          }
         } catch (error) {
-<<<<<<< HEAD
-          logger.error(`❌ Error with account ${currentAccountId} (${currentAccountType}):`, error.message);
-          lastError = error;
-          
-          // 如果是客户端断开连接，不要重试
-          if (error.isClientDisconnect || error.message.includes('Client disconnected')) {
-            logger.info('🔌 Client disconnected, stopping retry attempts');
-            break;
-          }
-          
-          if (currentAccountId) {
-            failedAccountIds.add(currentAccountId);
-          }
-          
-          // 如果不是最后一次尝试，继续重试
-          if (attempt < maxRetries) {
-            logger.info(`🔄 Will retry with a different account due to error (attempt ${attempt + 1}/${maxRetries})`);
-            continue;
-          }
-        }
-      }
-      
-      // 如果所有重试都失败了
-      if (!response || (response.statusCode >= 400)) {
-        logger.error('❌ All accounts failed, no more retries available');
-        if (lastError) {
-          throw lastError;
-=======
           logger.error('❌ Bedrock non-stream request failed:', error)
           response = {
             statusCode: 500,
@@ -658,9 +347,7 @@
             body: JSON.stringify({ error: 'Bedrock service error', message: error.message }),
             accountId
           }
->>>>>>> 5bed33cd
         }
-        throw new Error('All available accounts failed with errors');
       }
 
       logger.info('📡 Claude API response received', {

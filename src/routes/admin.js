const express = require('express')
const apiKeyService = require('../services/apiKeyService')
const claudeAccountService = require('../services/claudeAccountService')
const claudeConsoleAccountService = require('../services/claudeConsoleAccountService')
const bedrockAccountService = require('../services/bedrockAccountService')
const geminiAccountService = require('../services/geminiAccountService')
const accountGroupService = require('../services/accountGroupService')
const redis = require('../models/redis')
const { authenticateAdmin } = require('../middleware/auth')
const logger = require('../utils/logger')
const oauthHelper = require('../utils/oauthHelper')
const CostCalculator = require('../utils/costCalculator')
const pricingService = require('../services/pricingService')
const claudeCodeHeadersService = require('../services/claudeCodeHeadersService')
const axios = require('axios')
const fs = require('fs')
const path = require('path')
const config = require('../../config/config')

const router = express.Router()

// Import fallback relay service
const fallbackRelayService = require('../services/fallbackRelayService');

// 🔑 API Keys 管理

// 调试：获取API Key费用详情
router.get('/api-keys/:keyId/cost-debug', authenticateAdmin, async (req, res) => {
  try {
    const { keyId } = req.params
    const costStats = await redis.getCostStats(keyId)
    const dailyCost = await redis.getDailyCost(keyId)
    const today = redis.getDateStringInTimezone()
    const client = redis.getClientSafe()

    // 获取所有相关的Redis键
    const costKeys = await client.keys(`usage:cost:*:${keyId}:*`)
    const keyValues = {}

    for (const key of costKeys) {
      keyValues[key] = await client.get(key)
    }

    return res.json({
      keyId,
      today,
      dailyCost,
      costStats,
      redisKeys: keyValues,
      timezone: config.system.timezoneOffset || 8
    })
  } catch (error) {
    logger.error('❌ Failed to get cost debug info:', error)
    return res.status(500).json({ error: 'Failed to get cost debug info', message: error.message })
  }
})

// 获取所有API Keys
router.get('/api-keys', authenticateAdmin, async (req, res) => {
  try {
    const { timeRange = 'all' } = req.query // all, 7days, monthly
    const apiKeys = await apiKeyService.getAllApiKeys()

    // 根据时间范围计算查询模式
    const now = new Date()
    const searchPatterns = []

    if (timeRange === 'today') {
      // 今日 - 使用时区日期
      const redisClient = require('../models/redis')
      const tzDate = redisClient.getDateInTimezone(now)
      const dateStr = `${tzDate.getUTCFullYear()}-${String(tzDate.getUTCMonth() + 1).padStart(2, '0')}-${String(tzDate.getUTCDate()).padStart(2, '0')}`
      searchPatterns.push(`usage:daily:*:${dateStr}`)
    } else if (timeRange === '7days') {
      // 最近7天
      const redisClient = require('../models/redis')
      for (let i = 0; i < 7; i++) {
        const date = new Date(now)
        date.setDate(date.getDate() - i)
        const tzDate = redisClient.getDateInTimezone(date)
        const dateStr = `${tzDate.getUTCFullYear()}-${String(tzDate.getUTCMonth() + 1).padStart(2, '0')}-${String(tzDate.getUTCDate()).padStart(2, '0')}`
        searchPatterns.push(`usage:daily:*:${dateStr}`)
      }
    } else if (timeRange === 'monthly') {
      // 本月
      const redisClient = require('../models/redis')
      const tzDate = redisClient.getDateInTimezone(now)
      const currentMonth = `${tzDate.getUTCFullYear()}-${String(tzDate.getUTCMonth() + 1).padStart(2, '0')}`
      searchPatterns.push(`usage:monthly:*:${currentMonth}`)
    }

    // 为每个API Key计算准确的费用和统计数据
    for (const apiKey of apiKeys) {
      const client = redis.getClientSafe()

      if (timeRange === 'all') {
        // 全部时间：保持原有逻辑
        if (apiKey.usage && apiKey.usage.total) {
          // 使用与展开模型统计相同的数据源
          // 获取所有时间的模型统计数据
          const monthlyKeys = await client.keys(`usage:${apiKey.id}:model:monthly:*:*`)
          const modelStatsMap = new Map()

          // 汇总所有月份的数据
          for (const key of monthlyKeys) {
            const match = key.match(/usage:.+:model:monthly:(.+):\d{4}-\d{2}$/)
            if (!match) {
              continue
            }

            const model = match[1]
            const data = await client.hgetall(key)

            if (data && Object.keys(data).length > 0) {
              if (!modelStatsMap.has(model)) {
                modelStatsMap.set(model, {
                  inputTokens: 0,
                  outputTokens: 0,
                  cacheCreateTokens: 0,
                  cacheReadTokens: 0
                })
              }

              const stats = modelStatsMap.get(model)
              stats.inputTokens +=
                parseInt(data.totalInputTokens) || parseInt(data.inputTokens) || 0
              stats.outputTokens +=
                parseInt(data.totalOutputTokens) || parseInt(data.outputTokens) || 0
              stats.cacheCreateTokens +=
                parseInt(data.totalCacheCreateTokens) || parseInt(data.cacheCreateTokens) || 0
              stats.cacheReadTokens +=
                parseInt(data.totalCacheReadTokens) || parseInt(data.cacheReadTokens) || 0
            }
          }

          let totalCost = 0

          // 计算每个模型的费用
          for (const [model, stats] of modelStatsMap) {
            const usage = {
              input_tokens: stats.inputTokens,
              output_tokens: stats.outputTokens,
              cache_creation_input_tokens: stats.cacheCreateTokens,
              cache_read_input_tokens: stats.cacheReadTokens
            }

            const costResult = CostCalculator.calculateCost(usage, model)
            totalCost += costResult.costs.total
          }

          // 如果没有详细的模型数据，使用总量数据和默认模型计算
          if (modelStatsMap.size === 0) {
            const usage = {
              input_tokens: apiKey.usage.total.inputTokens || 0,
              output_tokens: apiKey.usage.total.outputTokens || 0,
              cache_creation_input_tokens: apiKey.usage.total.cacheCreateTokens || 0,
              cache_read_input_tokens: apiKey.usage.total.cacheReadTokens || 0
            }

            const costResult = CostCalculator.calculateCost(usage, 'claude-3-5-haiku-20241022')
            totalCost = costResult.costs.total
          }

          // 添加格式化的费用到响应数据
          apiKey.usage.total.cost = totalCost
          apiKey.usage.total.formattedCost = CostCalculator.formatCost(totalCost)
        }
      } else {
        // 7天或本月：重新计算统计数据
        const tempUsage = {
          requests: 0,
          tokens: 0,
          allTokens: 0, // 添加allTokens字段
          inputTokens: 0,
          outputTokens: 0,
          cacheCreateTokens: 0,
          cacheReadTokens: 0
        }

        // 获取指定时间范围的统计数据
        for (const pattern of searchPatterns) {
          const keys = await client.keys(pattern.replace('*', apiKey.id))

          for (const key of keys) {
            const data = await client.hgetall(key)
            if (data && Object.keys(data).length > 0) {
              // 使用与 redis.js incrementTokenUsage 中相同的字段名
              tempUsage.requests += parseInt(data.totalRequests) || parseInt(data.requests) || 0
              tempUsage.tokens += parseInt(data.totalTokens) || parseInt(data.tokens) || 0
              tempUsage.allTokens += parseInt(data.totalAllTokens) || parseInt(data.allTokens) || 0 // 读取包含所有Token的字段
              tempUsage.inputTokens +=
                parseInt(data.totalInputTokens) || parseInt(data.inputTokens) || 0
              tempUsage.outputTokens +=
                parseInt(data.totalOutputTokens) || parseInt(data.outputTokens) || 0
              tempUsage.cacheCreateTokens +=
                parseInt(data.totalCacheCreateTokens) || parseInt(data.cacheCreateTokens) || 0
              tempUsage.cacheReadTokens +=
                parseInt(data.totalCacheReadTokens) || parseInt(data.cacheReadTokens) || 0
            }
          }
        }

        // 计算指定时间范围的费用
        let totalCost = 0
        const redisClient = require('../models/redis')
        const tzToday = redisClient.getDateStringInTimezone(now)
        const tzDate = redisClient.getDateInTimezone(now)
        const tzMonth = `${tzDate.getUTCFullYear()}-${String(tzDate.getUTCMonth() + 1).padStart(2, '0')}`

        const modelKeys =
          timeRange === 'today'
            ? await client.keys(`usage:${apiKey.id}:model:daily:*:${tzToday}`)
            : timeRange === '7days'
              ? await client.keys(`usage:${apiKey.id}:model:daily:*:*`)
              : await client.keys(`usage:${apiKey.id}:model:monthly:*:${tzMonth}`)

        const modelStatsMap = new Map()

        // 过滤和汇总相应时间范围的模型数据
        for (const key of modelKeys) {
          if (timeRange === '7days') {
            // 检查是否在最近7天内
            const dateMatch = key.match(/\d{4}-\d{2}-\d{2}$/)
            if (dateMatch) {
              const keyDate = new Date(dateMatch[0])
              const daysDiff = Math.floor((now - keyDate) / (1000 * 60 * 60 * 24))
              if (daysDiff > 6) {
                continue
              }
            }
          } else if (timeRange === 'today') {
            // today选项已经在查询时过滤了，不需要额外处理
          }

          const modelMatch = key.match(
            /usage:.+:model:(?:daily|monthly):(.+):\d{4}-\d{2}(?:-\d{2})?$/
          )
          if (!modelMatch) {
            continue
          }

          const model = modelMatch[1]
          const data = await client.hgetall(key)

          if (data && Object.keys(data).length > 0) {
            if (!modelStatsMap.has(model)) {
              modelStatsMap.set(model, {
                inputTokens: 0,
                outputTokens: 0,
                cacheCreateTokens: 0,
                cacheReadTokens: 0
              })
            }

            const stats = modelStatsMap.get(model)
            stats.inputTokens += parseInt(data.totalInputTokens) || parseInt(data.inputTokens) || 0
            stats.outputTokens +=
              parseInt(data.totalOutputTokens) || parseInt(data.outputTokens) || 0
            stats.cacheCreateTokens +=
              parseInt(data.totalCacheCreateTokens) || parseInt(data.cacheCreateTokens) || 0
            stats.cacheReadTokens +=
              parseInt(data.totalCacheReadTokens) || parseInt(data.cacheReadTokens) || 0
          }
        }

        // 计算费用
        for (const [model, stats] of modelStatsMap) {
          const usage = {
            input_tokens: stats.inputTokens,
            output_tokens: stats.outputTokens,
            cache_creation_input_tokens: stats.cacheCreateTokens,
            cache_read_input_tokens: stats.cacheReadTokens
          }

          const costResult = CostCalculator.calculateCost(usage, model)
          totalCost += costResult.costs.total
        }

        // 如果没有模型数据，使用临时统计数据计算
        if (modelStatsMap.size === 0 && tempUsage.tokens > 0) {
          const usage = {
            input_tokens: tempUsage.inputTokens,
            output_tokens: tempUsage.outputTokens,
            cache_creation_input_tokens: tempUsage.cacheCreateTokens,
            cache_read_input_tokens: tempUsage.cacheReadTokens
          }

          const costResult = CostCalculator.calculateCost(usage, 'claude-3-5-haiku-20241022')
          totalCost = costResult.costs.total
        }

        // 使用从Redis读取的allTokens，如果没有则计算
        const allTokens =
          tempUsage.allTokens ||
          tempUsage.inputTokens +
            tempUsage.outputTokens +
            tempUsage.cacheCreateTokens +
            tempUsage.cacheReadTokens

        // 更新API Key的usage数据为指定时间范围的数据
        apiKey.usage[timeRange] = {
          ...tempUsage,
          tokens: allTokens, // 使用包含所有Token的总数
          allTokens,
          cost: totalCost,
          formattedCost: CostCalculator.formatCost(totalCost)
        }

        // 为了保持兼容性，也更新total字段
        apiKey.usage.total = apiKey.usage[timeRange]
      }
    }

    return res.json({ success: true, data: apiKeys })
  } catch (error) {
    logger.error('❌ Failed to get API keys:', error)
    return res.status(500).json({ error: 'Failed to get API keys', message: error.message })
  }
})

// 获取支持的客户端列表
router.get('/supported-clients', authenticateAdmin, async (req, res) => {
  try {
    // 检查配置是否存在，如果不存在则使用默认值
    const predefinedClients = config.clientRestrictions?.predefinedClients || [
      {
        id: 'claude_code',
        name: 'ClaudeCode',
        description: 'Official Claude Code CLI'
      },
      {
        id: 'gemini_cli',
        name: 'Gemini-CLI',
        description: 'Gemini Command Line Interface'
      }
    ]

    const clients = predefinedClients.map((client) => ({
      id: client.id,
      name: client.name,
      description: client.description
    }))

    return res.json({ success: true, data: clients })
  } catch (error) {
    logger.error('❌ Failed to get supported clients:', error)
    return res
      .status(500)
      .json({ error: 'Failed to get supported clients', message: error.message })
  }
})

// 获取已存在的标签列表
router.get('/api-keys/tags', authenticateAdmin, async (req, res) => {
  try {
    const apiKeys = await apiKeyService.getAllApiKeys()
    const tagSet = new Set()

    // 收集所有API Keys的标签
    for (const apiKey of apiKeys) {
      if (apiKey.tags && Array.isArray(apiKey.tags)) {
        apiKey.tags.forEach((tag) => {
          if (tag && tag.trim()) {
            tagSet.add(tag.trim())
          }
        })
      }
    }

    // 转换为数组并排序
    const tags = Array.from(tagSet).sort()

    logger.info(`📋 Retrieved ${tags.length} unique tags from API keys`)
    return res.json({ success: true, data: tags })
  } catch (error) {
    logger.error('❌ Failed to get API key tags:', error)
    return res.status(500).json({ error: 'Failed to get API key tags', message: error.message })
  }
})

// 创建新的API Key
router.post('/api-keys', authenticateAdmin, async (req, res) => {
  try {
    const {
      name,
      description,
      tokenLimit,
      expiresAt,
      claudeAccountId,
      claudeConsoleAccountId,
      geminiAccountId,
      permissions,
      concurrencyLimit,
      rateLimitWindow,
      rateLimitRequests,
      enableModelRestriction,
      restrictedModels,
      enableClientRestriction,
      allowedClients,
      dailyCostLimit,
      tags
    } = req.body

    // 输入验证
    if (!name || typeof name !== 'string' || name.trim().length === 0) {
      return res.status(400).json({ error: 'Name is required and must be a non-empty string' })
    }

    if (name.length > 100) {
      return res.status(400).json({ error: 'Name must be less than 100 characters' })
    }

    if (description && (typeof description !== 'string' || description.length > 500)) {
      return res
        .status(400)
        .json({ error: 'Description must be a string with less than 500 characters' })
    }

    if (tokenLimit && (!Number.isInteger(Number(tokenLimit)) || Number(tokenLimit) < 0)) {
      return res.status(400).json({ error: 'Token limit must be a non-negative integer' })
    }

    if (
      concurrencyLimit !== undefined &&
      concurrencyLimit !== null &&
      concurrencyLimit !== '' &&
      (!Number.isInteger(Number(concurrencyLimit)) || Number(concurrencyLimit) < 0)
    ) {
      return res.status(400).json({ error: 'Concurrency limit must be a non-negative integer' })
    }

    if (
      rateLimitWindow !== undefined &&
      rateLimitWindow !== null &&
      rateLimitWindow !== '' &&
      (!Number.isInteger(Number(rateLimitWindow)) || Number(rateLimitWindow) < 1)
    ) {
      return res
        .status(400)
        .json({ error: 'Rate limit window must be a positive integer (minutes)' })
    }

    if (
      rateLimitRequests !== undefined &&
      rateLimitRequests !== null &&
      rateLimitRequests !== '' &&
      (!Number.isInteger(Number(rateLimitRequests)) || Number(rateLimitRequests) < 1)
    ) {
      return res.status(400).json({ error: 'Rate limit requests must be a positive integer' })
    }

    // 验证模型限制字段
    if (enableModelRestriction !== undefined && typeof enableModelRestriction !== 'boolean') {
      return res.status(400).json({ error: 'Enable model restriction must be a boolean' })
    }

    if (restrictedModels !== undefined && !Array.isArray(restrictedModels)) {
      return res.status(400).json({ error: 'Restricted models must be an array' })
    }

    // 验证客户端限制字段
    if (enableClientRestriction !== undefined && typeof enableClientRestriction !== 'boolean') {
      return res.status(400).json({ error: 'Enable client restriction must be a boolean' })
    }

    if (allowedClients !== undefined && !Array.isArray(allowedClients)) {
      return res.status(400).json({ error: 'Allowed clients must be an array' })
    }

    // 验证标签字段
    if (tags !== undefined && !Array.isArray(tags)) {
      return res.status(400).json({ error: 'Tags must be an array' })
    }

    if (tags && tags.some((tag) => typeof tag !== 'string' || tag.trim().length === 0)) {
      return res.status(400).json({ error: 'All tags must be non-empty strings' })
    }

    const newKey = await apiKeyService.generateApiKey({
      name,
      description,
      tokenLimit,
      expiresAt,
      claudeAccountId,
      claudeConsoleAccountId,
      geminiAccountId,
      permissions,
      concurrencyLimit,
      rateLimitWindow,
      rateLimitRequests,
      enableModelRestriction,
      restrictedModels,
      enableClientRestriction,
      allowedClients,
      dailyCostLimit,
      tags
    })

    logger.success(`🔑 Admin created new API key: ${name}`)
    return res.json({ success: true, data: newKey })
  } catch (error) {
    logger.error('❌ Failed to create API key:', error)
    return res.status(500).json({ error: 'Failed to create API key', message: error.message })
  }
})

// 批量创建API Keys
router.post('/api-keys/batch', authenticateAdmin, async (req, res) => {
  try {
    const {
      baseName,
      count,
      description,
      tokenLimit,
      expiresAt,
      claudeAccountId,
      claudeConsoleAccountId,
      geminiAccountId,
      permissions,
      concurrencyLimit,
      rateLimitWindow,
      rateLimitRequests,
      enableModelRestriction,
      restrictedModels,
      enableClientRestriction,
      allowedClients,
      dailyCostLimit,
      tags
    } = req.body

    // 输入验证
    if (!baseName || typeof baseName !== 'string' || baseName.trim().length === 0) {
      return res.status(400).json({ error: 'Base name is required and must be a non-empty string' })
    }

    if (!count || !Number.isInteger(count) || count < 2 || count > 500) {
      return res.status(400).json({ error: 'Count must be an integer between 2 and 500' })
    }

    if (baseName.length > 90) {
      return res
        .status(400)
        .json({ error: 'Base name must be less than 90 characters to allow for numbering' })
    }

    // 生成批量API Keys
    const createdKeys = []
    const errors = []

    for (let i = 1; i <= count; i++) {
      try {
        const name = `${baseName}_${i}`
        const newKey = await apiKeyService.generateApiKey({
          name,
          description,
          tokenLimit,
          expiresAt,
          claudeAccountId,
          claudeConsoleAccountId,
          geminiAccountId,
          permissions,
          concurrencyLimit,
          rateLimitWindow,
          rateLimitRequests,
          enableModelRestriction,
          restrictedModels,
          enableClientRestriction,
          allowedClients,
          dailyCostLimit,
          tags
        })

        // 保留原始 API Key 供返回
        createdKeys.push({
          ...newKey,
          apiKey: newKey.apiKey
        })
      } catch (error) {
        errors.push({
          index: i,
          name: `${baseName}_${i}`,
          error: error.message
        })
      }
    }

    // 如果有部分失败，返回部分成功的结果
    if (errors.length > 0 && createdKeys.length === 0) {
      return res.status(400).json({
        success: false,
        error: 'Failed to create any API keys',
        errors
      })
    }

    // 返回创建的keys（包含完整的apiKey）
    return res.json({
      success: true,
      data: createdKeys,
      errors: errors.length > 0 ? errors : undefined,
      summary: {
        requested: count,
        created: createdKeys.length,
        failed: errors.length
      }
    })
  } catch (error) {
    logger.error('Failed to batch create API keys:', error)
    return res.status(500).json({
      success: false,
      error: 'Failed to batch create API keys',
      message: error.message
    })
  }
})

// 更新API Key
router.put('/api-keys/:keyId', authenticateAdmin, async (req, res) => {
  try {
    const { keyId } = req.params
    const {
      tokenLimit,
      concurrencyLimit,
      rateLimitWindow,
      rateLimitRequests,
      claudeAccountId,
      claudeConsoleAccountId,
      geminiAccountId,
      permissions,
      enableModelRestriction,
      restrictedModels,
      enableClientRestriction,
      allowedClients,
      expiresAt,
      dailyCostLimit,
      tags
    } = req.body

    // 只允许更新指定字段
    const updates = {}

    if (tokenLimit !== undefined && tokenLimit !== null && tokenLimit !== '') {
      if (!Number.isInteger(Number(tokenLimit)) || Number(tokenLimit) < 0) {
        return res.status(400).json({ error: 'Token limit must be a non-negative integer' })
      }
      updates.tokenLimit = Number(tokenLimit)
    }

    if (concurrencyLimit !== undefined && concurrencyLimit !== null && concurrencyLimit !== '') {
      if (!Number.isInteger(Number(concurrencyLimit)) || Number(concurrencyLimit) < 0) {
        return res.status(400).json({ error: 'Concurrency limit must be a non-negative integer' })
      }
      updates.concurrencyLimit = Number(concurrencyLimit)
    }

    if (rateLimitWindow !== undefined && rateLimitWindow !== null && rateLimitWindow !== '') {
      if (!Number.isInteger(Number(rateLimitWindow)) || Number(rateLimitWindow) < 0) {
        return res
          .status(400)
          .json({ error: 'Rate limit window must be a non-negative integer (minutes)' })
      }
      updates.rateLimitWindow = Number(rateLimitWindow)
    }

    if (rateLimitRequests !== undefined && rateLimitRequests !== null && rateLimitRequests !== '') {
      if (!Number.isInteger(Number(rateLimitRequests)) || Number(rateLimitRequests) < 0) {
        return res.status(400).json({ error: 'Rate limit requests must be a non-negative integer' })
      }
      updates.rateLimitRequests = Number(rateLimitRequests)
    }

    if (claudeAccountId !== undefined) {
      // 空字符串表示解绑，null或空字符串都设置为空字符串
      updates.claudeAccountId = claudeAccountId || ''
    }

    if (claudeConsoleAccountId !== undefined) {
      // 空字符串表示解绑，null或空字符串都设置为空字符串
      updates.claudeConsoleAccountId = claudeConsoleAccountId || ''
    }

    if (geminiAccountId !== undefined) {
      // 空字符串表示解绑，null或空字符串都设置为空字符串
      updates.geminiAccountId = geminiAccountId || ''
    }

    if (permissions !== undefined) {
      // 验证权限值
      if (!['claude', 'gemini', 'all'].includes(permissions)) {
        return res
          .status(400)
          .json({ error: 'Invalid permissions value. Must be claude, gemini, or all' })
      }
      updates.permissions = permissions
    }

    // 处理模型限制字段
    if (enableModelRestriction !== undefined) {
      if (typeof enableModelRestriction !== 'boolean') {
        return res.status(400).json({ error: 'Enable model restriction must be a boolean' })
      }
      updates.enableModelRestriction = enableModelRestriction
    }

    if (restrictedModels !== undefined) {
      if (!Array.isArray(restrictedModels)) {
        return res.status(400).json({ error: 'Restricted models must be an array' })
      }
      updates.restrictedModels = restrictedModels
    }

    // 处理客户端限制字段
    if (enableClientRestriction !== undefined) {
      if (typeof enableClientRestriction !== 'boolean') {
        return res.status(400).json({ error: 'Enable client restriction must be a boolean' })
      }
      updates.enableClientRestriction = enableClientRestriction
    }

    if (allowedClients !== undefined) {
      if (!Array.isArray(allowedClients)) {
        return res.status(400).json({ error: 'Allowed clients must be an array' })
      }
      updates.allowedClients = allowedClients
    }

    // 处理过期时间字段
    if (expiresAt !== undefined) {
      if (expiresAt === null) {
        // null 表示永不过期
        updates.expiresAt = null
      } else {
        // 验证日期格式
        const expireDate = new Date(expiresAt)
        if (isNaN(expireDate.getTime())) {
          return res.status(400).json({ error: 'Invalid expiration date format' })
        }
        updates.expiresAt = expiresAt
      }
    }

    // 处理每日费用限制
    if (dailyCostLimit !== undefined && dailyCostLimit !== null && dailyCostLimit !== '') {
      const costLimit = Number(dailyCostLimit)
      if (isNaN(costLimit) || costLimit < 0) {
        return res.status(400).json({ error: 'Daily cost limit must be a non-negative number' })
      }
      updates.dailyCostLimit = costLimit
    }

    // 处理标签
    if (tags !== undefined) {
      if (!Array.isArray(tags)) {
        return res.status(400).json({ error: 'Tags must be an array' })
      }
      if (tags.some((tag) => typeof tag !== 'string' || tag.trim().length === 0)) {
        return res.status(400).json({ error: 'All tags must be non-empty strings' })
      }
      updates.tags = tags
    }

    await apiKeyService.updateApiKey(keyId, updates)

    logger.success(`📝 Admin updated API key: ${keyId}`)
    return res.json({ success: true, message: 'API key updated successfully' })
  } catch (error) {
    logger.error('❌ Failed to update API key:', error)
    return res.status(500).json({ error: 'Failed to update API key', message: error.message })
  }
})

// 删除API Key
router.delete('/api-keys/:keyId', authenticateAdmin, async (req, res) => {
  try {
    const { keyId } = req.params

    await apiKeyService.deleteApiKey(keyId)

    logger.success(`🗑️ Admin deleted API key: ${keyId}`)
    return res.json({ success: true, message: 'API key deleted successfully' })
  } catch (error) {
    logger.error('❌ Failed to delete API key:', error)
    return res.status(500).json({ error: 'Failed to delete API key', message: error.message })
  }
})

// 👥 账户分组管理

// 创建账户分组
router.post('/account-groups', authenticateAdmin, async (req, res) => {
  try {
    const { name, platform, description } = req.body

    const group = await accountGroupService.createGroup({
      name,
      platform,
      description
    })

    return res.json({ success: true, data: group })
  } catch (error) {
    logger.error('❌ Failed to create account group:', error)
    return res.status(400).json({ error: error.message })
  }
})

// 获取所有分组
router.get('/account-groups', authenticateAdmin, async (req, res) => {
  try {
    const { platform } = req.query
    const groups = await accountGroupService.getAllGroups(platform)
    return res.json({ success: true, data: groups })
  } catch (error) {
    logger.error('❌ Failed to get account groups:', error)
    return res.status(500).json({ error: error.message })
  }
})

// 获取分组详情
router.get('/account-groups/:groupId', authenticateAdmin, async (req, res) => {
  try {
    const { groupId } = req.params
    const group = await accountGroupService.getGroup(groupId)

    if (!group) {
      return res.status(404).json({ error: '分组不存在' })
    }

    return res.json({ success: true, data: group })
  } catch (error) {
    logger.error('❌ Failed to get account group:', error)
    return res.status(500).json({ error: error.message })
  }
})

// 更新分组
router.put('/account-groups/:groupId', authenticateAdmin, async (req, res) => {
  try {
    const { groupId } = req.params
    const updates = req.body

    const updatedGroup = await accountGroupService.updateGroup(groupId, updates)
    return res.json({ success: true, data: updatedGroup })
  } catch (error) {
    logger.error('❌ Failed to update account group:', error)
    return res.status(400).json({ error: error.message })
  }
})

// 删除分组
router.delete('/account-groups/:groupId', authenticateAdmin, async (req, res) => {
  try {
    const { groupId } = req.params
    await accountGroupService.deleteGroup(groupId)
    return res.json({ success: true, message: '分组删除成功' })
  } catch (error) {
    logger.error('❌ Failed to delete account group:', error)
    return res.status(400).json({ error: error.message })
  }
})

// 获取分组成员
router.get('/account-groups/:groupId/members', authenticateAdmin, async (req, res) => {
  try {
    const { groupId } = req.params
    const memberIds = await accountGroupService.getGroupMembers(groupId)

    // 获取成员详细信息
    const members = []
    for (const memberId of memberIds) {
      // 尝试从不同的服务获取账户信息
      let account = null

      // 先尝试Claude OAuth账户
      account = await claudeAccountService.getAccount(memberId)

      // 如果找不到，尝试Claude Console账户
      if (!account) {
        account = await claudeConsoleAccountService.getAccount(memberId)
      }

      // 如果还找不到，尝试Gemini账户
      if (!account) {
        account = await geminiAccountService.getAccount(memberId)
      }

      if (account) {
        members.push(account)
      }
    }

    return res.json({ success: true, data: members })
  } catch (error) {
    logger.error('❌ Failed to get group members:', error)
    return res.status(500).json({ error: error.message })
  }
})

// 🏢 Claude 账户管理

// 生成OAuth授权URL
router.post('/claude-accounts/generate-auth-url', authenticateAdmin, async (req, res) => {
  try {
    const { proxy } = req.body // 接收代理配置
    const oauthParams = await oauthHelper.generateOAuthParams()

    // 将codeVerifier和state临时存储到Redis，用于后续验证
    const sessionId = require('crypto').randomUUID()
    await redis.setOAuthSession(sessionId, {
      codeVerifier: oauthParams.codeVerifier,
      state: oauthParams.state,
      codeChallenge: oauthParams.codeChallenge,
      proxy: proxy || null, // 存储代理配置
      createdAt: new Date().toISOString(),
      expiresAt: new Date(Date.now() + 10 * 60 * 1000).toISOString() // 10分钟过期
    })

    logger.success('🔗 Generated OAuth authorization URL with proxy support')
    return res.json({
      success: true,
      data: {
        authUrl: oauthParams.authUrl,
        sessionId,
        instructions: [
          '1. 复制上面的链接到浏览器中打开',
          '2. 登录您的 Anthropic 账户',
          '3. 同意应用权限',
          '4. 复制浏览器地址栏中的完整 URL',
          '5. 在添加账户表单中粘贴完整的回调 URL 和授权码'
        ]
      }
    })
  } catch (error) {
    logger.error('❌ Failed to generate OAuth URL:', error)
    return res.status(500).json({ error: 'Failed to generate OAuth URL', message: error.message })
  }
})

// 验证授权码并获取token
router.post('/claude-accounts/exchange-code', authenticateAdmin, async (req, res) => {
  try {
    const { sessionId, authorizationCode, callbackUrl } = req.body

    if (!sessionId || (!authorizationCode && !callbackUrl)) {
      return res
        .status(400)
        .json({ error: 'Session ID and authorization code (or callback URL) are required' })
    }

    // 从Redis获取OAuth会话信息
    const oauthSession = await redis.getOAuthSession(sessionId)
    if (!oauthSession) {
      return res.status(400).json({ error: 'Invalid or expired OAuth session' })
    }

    // 检查会话是否过期
    if (new Date() > new Date(oauthSession.expiresAt)) {
      await redis.deleteOAuthSession(sessionId)
      return res
        .status(400)
        .json({ error: 'OAuth session has expired, please generate a new authorization URL' })
    }

    // 统一处理授权码输入（可能是直接的code或完整的回调URL）
    let finalAuthCode
    const inputValue = callbackUrl || authorizationCode

    try {
      finalAuthCode = oauthHelper.parseCallbackUrl(inputValue)
    } catch (parseError) {
      return res
        .status(400)
        .json({ error: 'Failed to parse authorization input', message: parseError.message })
    }

    // 交换访问令牌
    const tokenData = await oauthHelper.exchangeCodeForTokens(
      finalAuthCode,
      oauthSession.codeVerifier,
      oauthSession.state,
      oauthSession.proxy // 传递代理配置
    )

    // 清理OAuth会话
    await redis.deleteOAuthSession(sessionId)

    logger.success('🎉 Successfully exchanged authorization code for tokens')
    return res.json({
      success: true,
      data: {
        claudeAiOauth: tokenData
      }
    })
  } catch (error) {
    logger.error('❌ Failed to exchange authorization code:', {
      error: error.message,
      sessionId: req.body.sessionId,
      // 不记录完整的授权码，只记录长度和前几个字符
      codeLength: req.body.callbackUrl
        ? req.body.callbackUrl.length
        : req.body.authorizationCode
          ? req.body.authorizationCode.length
          : 0,
      codePrefix: req.body.callbackUrl
        ? `${req.body.callbackUrl.substring(0, 10)}...`
        : req.body.authorizationCode
          ? `${req.body.authorizationCode.substring(0, 10)}...`
          : 'N/A'
    })
    return res
      .status(500)
      .json({ error: 'Failed to exchange authorization code', message: error.message })
  }
})

// 生成Claude setup-token授权URL
router.post('/claude-accounts/generate-setup-token-url', authenticateAdmin, async (req, res) => {
  try {
    const { proxy } = req.body // 接收代理配置
    const setupTokenParams = await oauthHelper.generateSetupTokenParams()

    // 将codeVerifier和state临时存储到Redis，用于后续验证
    const sessionId = require('crypto').randomUUID()
    await redis.setOAuthSession(sessionId, {
      type: 'setup-token', // 标记为setup-token类型
      codeVerifier: setupTokenParams.codeVerifier,
      state: setupTokenParams.state,
      codeChallenge: setupTokenParams.codeChallenge,
      proxy: proxy || null, // 存储代理配置
      createdAt: new Date().toISOString(),
      expiresAt: new Date(Date.now() + 10 * 60 * 1000).toISOString() // 10分钟过期
    })

    logger.success('🔗 Generated Setup Token authorization URL with proxy support')
    return res.json({
      success: true,
      data: {
        authUrl: setupTokenParams.authUrl,
        sessionId,
        instructions: [
          '1. 复制上面的链接到浏览器中打开',
          '2. 登录您的 Claude 账户并授权 Claude Code',
          '3. 完成授权后，从返回页面复制 Authorization Code',
          '4. 在添加账户表单中粘贴 Authorization Code'
        ]
      }
    })
  } catch (error) {
    logger.error('❌ Failed to generate Setup Token URL:', error)
    return res
      .status(500)
      .json({ error: 'Failed to generate Setup Token URL', message: error.message })
  }
})

// 验证setup-token授权码并获取token
router.post('/claude-accounts/exchange-setup-token-code', authenticateAdmin, async (req, res) => {
  try {
    const { sessionId, authorizationCode, callbackUrl } = req.body

    if (!sessionId || (!authorizationCode && !callbackUrl)) {
      return res
        .status(400)
        .json({ error: 'Session ID and authorization code (or callback URL) are required' })
    }

    // 从Redis获取OAuth会话信息
    const oauthSession = await redis.getOAuthSession(sessionId)
    if (!oauthSession) {
      return res.status(400).json({ error: 'Invalid or expired OAuth session' })
    }

    // 检查是否是setup-token类型
    if (oauthSession.type !== 'setup-token') {
      return res.status(400).json({ error: 'Invalid session type for setup token exchange' })
    }

    // 检查会话是否过期
    if (new Date() > new Date(oauthSession.expiresAt)) {
      await redis.deleteOAuthSession(sessionId)
      return res
        .status(400)
        .json({ error: 'OAuth session has expired, please generate a new authorization URL' })
    }

    // 统一处理授权码输入（可能是直接的code或完整的回调URL）
    let finalAuthCode
    const inputValue = callbackUrl || authorizationCode

    try {
      finalAuthCode = oauthHelper.parseCallbackUrl(inputValue)
    } catch (parseError) {
      return res
        .status(400)
        .json({ error: 'Failed to parse authorization input', message: parseError.message })
    }

    // 交换Setup Token
    const tokenData = await oauthHelper.exchangeSetupTokenCode(
      finalAuthCode,
      oauthSession.codeVerifier,
      oauthSession.state,
      oauthSession.proxy // 传递代理配置
    )

    // 清理OAuth会话
    await redis.deleteOAuthSession(sessionId)

    logger.success('🎉 Successfully exchanged setup token authorization code for tokens')
    return res.json({
      success: true,
      data: {
        claudeAiOauth: tokenData
      }
    })
  } catch (error) {
    logger.error('❌ Failed to exchange setup token authorization code:', {
      error: error.message,
      sessionId: req.body.sessionId,
      // 不记录完整的授权码，只记录长度和前几个字符
      codeLength: req.body.callbackUrl
        ? req.body.callbackUrl.length
        : req.body.authorizationCode
          ? req.body.authorizationCode.length
          : 0,
      codePrefix: req.body.callbackUrl
        ? `${req.body.callbackUrl.substring(0, 10)}...`
        : req.body.authorizationCode
          ? `${req.body.authorizationCode.substring(0, 10)}...`
          : 'N/A'
    })
    return res
      .status(500)
      .json({ error: 'Failed to exchange setup token authorization code', message: error.message })
  }
})

// 获取所有Claude账户
router.get('/claude-accounts', authenticateAdmin, async (req, res) => {
  try {
    const accounts = await claudeAccountService.getAllAccounts()

    // 为每个账户添加使用统计信息
    const accountsWithStats = await Promise.all(
      accounts.map(async (account) => {
        try {
          const usageStats = await redis.getAccountUsageStats(account.id)
          return {
            ...account,
            usage: {
              daily: usageStats.daily,
              total: usageStats.total,
              averages: usageStats.averages
            }
          }
        } catch (statsError) {
          logger.warn(`⚠️ Failed to get usage stats for account ${account.id}:`, statsError.message)
          // 如果获取统计失败，返回空统计
          return {
            ...account,
            usage: {
              daily: { tokens: 0, requests: 0, allTokens: 0 },
              total: { tokens: 0, requests: 0, allTokens: 0 },
              averages: { rpm: 0, tpm: 0 }
            }
          }
        }
      })
    )

    return res.json({ success: true, data: accountsWithStats })
  } catch (error) {
    logger.error('❌ Failed to get Claude accounts:', error)
    return res.status(500).json({ error: 'Failed to get Claude accounts', message: error.message })
  }
})

// 创建新的Claude账户
router.post('/claude-accounts', authenticateAdmin, async (req, res) => {
  try {
    const {
      name,
      description,
      email,
      password,
      refreshToken,
      claudeAiOauth,
      proxy,
      accountType,
      priority,
      groupId
    } = req.body

    if (!name) {
      return res.status(400).json({ error: 'Name is required' })
    }

    // 验证accountType的有效性
    if (accountType && !['shared', 'dedicated', 'group'].includes(accountType)) {
      return res
        .status(400)
        .json({ error: 'Invalid account type. Must be "shared", "dedicated" or "group"' })
    }

    // 如果是分组类型，验证groupId
    if (accountType === 'group' && !groupId) {
      return res.status(400).json({ error: 'Group ID is required for group type accounts' })
    }

    // 验证priority的有效性
    if (
      priority !== undefined &&
      (typeof priority !== 'number' || priority < 1 || priority > 100)
    ) {
      return res.status(400).json({ error: 'Priority must be a number between 1 and 100' })
    }

    const newAccount = await claudeAccountService.createAccount({
      name,
      description,
      email,
      password,
      refreshToken,
      claudeAiOauth,
      proxy,
      accountType: accountType || 'shared', // 默认为共享类型
      priority: priority || 50 // 默认优先级为50
    })

    // 如果是分组类型，将账户添加到分组
    if (accountType === 'group' && groupId) {
      await accountGroupService.addAccountToGroup(newAccount.id, groupId, newAccount.platform)
    }

    logger.success(`🏢 Admin created new Claude account: ${name} (${accountType || 'shared'})`)
    return res.json({ success: true, data: newAccount })
  } catch (error) {
    logger.error('❌ Failed to create Claude account:', error)
    return res
      .status(500)
      .json({ error: 'Failed to create Claude account', message: error.message })
  }
})

// 更新Claude账户
router.put('/claude-accounts/:accountId', authenticateAdmin, async (req, res) => {
  try {
    const { accountId } = req.params
    const updates = req.body

    // 验证priority的有效性
    if (
      updates.priority !== undefined &&
      (typeof updates.priority !== 'number' || updates.priority < 1 || updates.priority > 100)
    ) {
      return res.status(400).json({ error: 'Priority must be a number between 1 and 100' })
    }

    // 验证accountType的有效性
    if (updates.accountType && !['shared', 'dedicated', 'group'].includes(updates.accountType)) {
      return res
        .status(400)
        .json({ error: 'Invalid account type. Must be "shared", "dedicated" or "group"' })
    }

    // 如果更新为分组类型，验证groupId
    if (updates.accountType === 'group' && !updates.groupId) {
      return res.status(400).json({ error: 'Group ID is required for group type accounts' })
    }

    // 获取账户当前信息以处理分组变更
    const currentAccount = await claudeAccountService.getAccount(accountId)
    if (!currentAccount) {
      return res.status(404).json({ error: 'Account not found' })
    }

    // 处理分组的变更
    if (updates.accountType !== undefined) {
      // 如果之前是分组类型，需要从原分组中移除
      if (currentAccount.accountType === 'group') {
        const oldGroup = await accountGroupService.getAccountGroup(accountId)
        if (oldGroup) {
          await accountGroupService.removeAccountFromGroup(accountId, oldGroup.id)
        }
      }

      // 如果新类型是分组，添加到新分组
      if (updates.accountType === 'group' && updates.groupId) {
        // 从路由知道这是 Claude OAuth 账户，平台为 'claude'
        await accountGroupService.addAccountToGroup(accountId, updates.groupId, 'claude')
      }
    }

    await claudeAccountService.updateAccount(accountId, updates)

    logger.success(`📝 Admin updated Claude account: ${accountId}`)
    return res.json({ success: true, message: 'Claude account updated successfully' })
  } catch (error) {
    logger.error('❌ Failed to update Claude account:', error)
    return res
      .status(500)
      .json({ error: 'Failed to update Claude account', message: error.message })
  }
})

// 删除Claude账户
router.delete('/claude-accounts/:accountId', authenticateAdmin, async (req, res) => {
  try {
    const { accountId } = req.params

    // 获取账户信息以检查是否在分组中
    const account = await claudeAccountService.getAccount(accountId)
    if (account && account.accountType === 'group') {
      const group = await accountGroupService.getAccountGroup(accountId)
      if (group) {
        await accountGroupService.removeAccountFromGroup(accountId, group.id)
      }
    }

    await claudeAccountService.deleteAccount(accountId)

    logger.success(`🗑️ Admin deleted Claude account: ${accountId}`)
    return res.json({ success: true, message: 'Claude account deleted successfully' })
  } catch (error) {
    logger.error('❌ Failed to delete Claude account:', error)
    return res
      .status(500)
      .json({ error: 'Failed to delete Claude account', message: error.message })
  }
})

// 刷新Claude账户token
router.post('/claude-accounts/:accountId/refresh', authenticateAdmin, async (req, res) => {
  try {
    const { accountId } = req.params

    const result = await claudeAccountService.refreshAccountToken(accountId)

    logger.success(`🔄 Admin refreshed token for Claude account: ${accountId}`)
    return res.json({ success: true, data: result })
  } catch (error) {
    logger.error('❌ Failed to refresh Claude account token:', error)
    return res.status(500).json({ error: 'Failed to refresh token', message: error.message })
  }
})

// 重置Claude账户状态（清除所有异常状态）
router.post('/claude-accounts/:accountId/reset-status', authenticateAdmin, async (req, res) => {
  try {
    const { accountId } = req.params

    const result = await claudeAccountService.resetAccountStatus(accountId)

    logger.success(`✅ Admin reset status for Claude account: ${accountId}`)
    return res.json({ success: true, data: result })
  } catch (error) {
    logger.error('❌ Failed to reset Claude account status:', error)
    return res.status(500).json({ error: 'Failed to reset status', message: error.message })
  }
})

// 切换Claude账户调度状态
router.put(
  '/claude-accounts/:accountId/toggle-schedulable',
  authenticateAdmin,
  async (req, res) => {
    try {
      const { accountId } = req.params

      const accounts = await claudeAccountService.getAllAccounts()
      const account = accounts.find((acc) => acc.id === accountId)

      if (!account) {
        return res.status(404).json({ error: 'Account not found' })
      }

      const newSchedulable = !account.schedulable
      await claudeAccountService.updateAccount(accountId, { schedulable: newSchedulable })

      logger.success(
        `🔄 Admin toggled Claude account schedulable status: ${accountId} -> ${newSchedulable ? 'schedulable' : 'not schedulable'}`
      )
      return res.json({ success: true, schedulable: newSchedulable })
    } catch (error) {
      logger.error('❌ Failed to toggle Claude account schedulable status:', error)
      return res
        .status(500)
        .json({ error: 'Failed to toggle schedulable status', message: error.message })
    }
  }
)

// 🎮 Claude Console 账户管理

// 获取所有Claude Console账户
router.get('/claude-console-accounts', authenticateAdmin, async (req, res) => {
  try {
    const accounts = await claudeConsoleAccountService.getAllAccounts()

    // 为每个账户添加使用统计信息
    const accountsWithStats = await Promise.all(
      accounts.map(async (account) => {
        try {
          const usageStats = await redis.getAccountUsageStats(account.id)
          return {
            ...account,
            usage: {
              daily: usageStats.daily,
              total: usageStats.total,
              averages: usageStats.averages
            }
          }
        } catch (statsError) {
          logger.warn(
            `⚠️ Failed to get usage stats for Claude Console account ${account.id}:`,
            statsError.message
          )
          return {
            ...account,
            usage: {
              daily: { tokens: 0, requests: 0, allTokens: 0 },
              total: { tokens: 0, requests: 0, allTokens: 0 },
              averages: { rpm: 0, tpm: 0 }
            }
          }
        }
      })
    )

    return res.json({ success: true, data: accountsWithStats })
  } catch (error) {
    logger.error('❌ Failed to get Claude Console accounts:', error)
    return res
      .status(500)
      .json({ error: 'Failed to get Claude Console accounts', message: error.message })
  }
})

// 创建新的Claude Console账户
router.post('/claude-console-accounts', authenticateAdmin, async (req, res) => {
  try {
    const {
      name,
      description,
      apiUrl,
      apiKey,
      priority,
      supportedModels,
      userAgent,
      rateLimitDuration,
      proxy,
      accountType,
      groupId
    } = req.body

    if (!name || !apiUrl || !apiKey) {
      return res.status(400).json({ error: 'Name, API URL and API Key are required' })
    }

    // 验证priority的有效性（1-100）
    if (priority !== undefined && (priority < 1 || priority > 100)) {
      return res.status(400).json({ error: 'Priority must be between 1 and 100' })
    }

    // 验证accountType的有效性
    if (accountType && !['shared', 'dedicated', 'group'].includes(accountType)) {
      return res
        .status(400)
        .json({ error: 'Invalid account type. Must be "shared", "dedicated" or "group"' })
    }

    // 如果是分组类型，验证groupId
    if (accountType === 'group' && !groupId) {
      return res.status(400).json({ error: 'Group ID is required for group type accounts' })
    }

    const newAccount = await claudeConsoleAccountService.createAccount({
      name,
      description,
      apiUrl,
      apiKey,
      priority: priority || 50,
      supportedModels: supportedModels || [],
      userAgent,
      rateLimitDuration: rateLimitDuration || 60,
      proxy,
      accountType: accountType || 'shared'
    })

    // 如果是分组类型，将账户添加到分组
    if (accountType === 'group' && groupId) {
      await accountGroupService.addAccountToGroup(newAccount.id, groupId, 'claude')
    }

    logger.success(`🎮 Admin created Claude Console account: ${name}`)
    return res.json({ success: true, data: newAccount })
  } catch (error) {
    logger.error('❌ Failed to create Claude Console account:', error)
    return res
      .status(500)
      .json({ error: 'Failed to create Claude Console account', message: error.message })
  }
})

// 更新Claude Console账户
router.put('/claude-console-accounts/:accountId', authenticateAdmin, async (req, res) => {
  try {
    const { accountId } = req.params
    const updates = req.body

    // 验证priority的有效性（1-100）
    if (updates.priority !== undefined && (updates.priority < 1 || updates.priority > 100)) {
      return res.status(400).json({ error: 'Priority must be between 1 and 100' })
    }

    // 验证accountType的有效性
    if (updates.accountType && !['shared', 'dedicated', 'group'].includes(updates.accountType)) {
      return res
        .status(400)
        .json({ error: 'Invalid account type. Must be "shared", "dedicated" or "group"' })
    }

    // 如果更新为分组类型，验证groupId
    if (updates.accountType === 'group' && !updates.groupId) {
      return res.status(400).json({ error: 'Group ID is required for group type accounts' })
    }

    // 获取账户当前信息以处理分组变更
    const currentAccount = await claudeConsoleAccountService.getAccount(accountId)
    if (!currentAccount) {
      return res.status(404).json({ error: 'Account not found' })
    }

    // 处理分组的变更
    if (updates.accountType !== undefined) {
      // 如果之前是分组类型，需要从原分组中移除
      if (currentAccount.accountType === 'group') {
        const oldGroup = await accountGroupService.getAccountGroup(accountId)
        if (oldGroup) {
          await accountGroupService.removeAccountFromGroup(accountId, oldGroup.id)
        }
      }
      // 如果新类型是分组，添加到新分组
      if (updates.accountType === 'group' && updates.groupId) {
        // Claude Console 账户在分组中被视为 'claude' 平台
        await accountGroupService.addAccountToGroup(accountId, updates.groupId, 'claude')
      }
    }

    await claudeConsoleAccountService.updateAccount(accountId, updates)

    logger.success(`📝 Admin updated Claude Console account: ${accountId}`)
    return res.json({ success: true, message: 'Claude Console account updated successfully' })
  } catch (error) {
    logger.error('❌ Failed to update Claude Console account:', error)
    return res
      .status(500)
      .json({ error: 'Failed to update Claude Console account', message: error.message })
  }
})

// 删除Claude Console账户
router.delete('/claude-console-accounts/:accountId', authenticateAdmin, async (req, res) => {
  try {
    const { accountId } = req.params

    // 获取账户信息以检查是否在分组中
    const account = await claudeConsoleAccountService.getAccount(accountId)
    if (account && account.accountType === 'group') {
      const group = await accountGroupService.getAccountGroup(accountId)
      if (group) {
        await accountGroupService.removeAccountFromGroup(accountId, group.id)
      }
    }

    await claudeConsoleAccountService.deleteAccount(accountId)

    logger.success(`🗑️ Admin deleted Claude Console account: ${accountId}`)
    return res.json({ success: true, message: 'Claude Console account deleted successfully' })
  } catch (error) {
    logger.error('❌ Failed to delete Claude Console account:', error)
    return res
      .status(500)
      .json({ error: 'Failed to delete Claude Console account', message: error.message })
  }
})

// 切换Claude Console账户状态
router.put('/claude-console-accounts/:accountId/toggle', authenticateAdmin, async (req, res) => {
  try {
    const { accountId } = req.params

    const account = await claudeConsoleAccountService.getAccount(accountId)
    if (!account) {
      return res.status(404).json({ error: 'Account not found' })
    }

    const newStatus = !account.isActive
    await claudeConsoleAccountService.updateAccount(accountId, { isActive: newStatus })

    logger.success(
      `🔄 Admin toggled Claude Console account status: ${accountId} -> ${newStatus ? 'active' : 'inactive'}`
    )
    return res.json({ success: true, isActive: newStatus })
  } catch (error) {
    logger.error('❌ Failed to toggle Claude Console account status:', error)
    return res
      .status(500)
      .json({ error: 'Failed to toggle account status', message: error.message })
  }
})

// 切换Claude Console账户调度状态
router.put(
  '/claude-console-accounts/:accountId/toggle-schedulable',
  authenticateAdmin,
  async (req, res) => {
    try {
      const { accountId } = req.params

      const account = await claudeConsoleAccountService.getAccount(accountId)
      if (!account) {
        return res.status(404).json({ error: 'Account not found' })
      }

      const newSchedulable = !account.schedulable
      await claudeConsoleAccountService.updateAccount(accountId, { schedulable: newSchedulable })

      logger.success(
        `🔄 Admin toggled Claude Console account schedulable status: ${accountId} -> ${newSchedulable ? 'schedulable' : 'not schedulable'}`
      )
      return res.json({ success: true, schedulable: newSchedulable })
    } catch (error) {
      logger.error('❌ Failed to toggle Claude Console account schedulable status:', error)
      return res
        .status(500)
        .json({ error: 'Failed to toggle schedulable status', message: error.message })
    }
  }
)

// ☁️ Bedrock 账户管理

// 获取所有Bedrock账户
router.get('/bedrock-accounts', authenticateAdmin, async (req, res) => {
  try {
    const result = await bedrockAccountService.getAllAccounts()
    if (!result.success) {
      return res
        .status(500)
        .json({ error: 'Failed to get Bedrock accounts', message: result.error })
    }

    // 为每个账户添加使用统计信息
    const accountsWithStats = await Promise.all(
      result.data.map(async (account) => {
        try {
          const usageStats = await redis.getAccountUsageStats(account.id)
          return {
            ...account,
            usage: {
              daily: usageStats.daily,
              total: usageStats.total,
              averages: usageStats.averages
            }
          }
        } catch (statsError) {
          logger.warn(
            `⚠️ Failed to get usage stats for Bedrock account ${account.id}:`,
            statsError.message
          )
          return {
            ...account,
            usage: {
              daily: { tokens: 0, requests: 0, allTokens: 0 },
              total: { tokens: 0, requests: 0, allTokens: 0 },
              averages: { rpm: 0, tpm: 0 }
            }
          }
        }
      })
    )

    return res.json({ success: true, data: accountsWithStats })
  } catch (error) {
    logger.error('❌ Failed to get Bedrock accounts:', error)
    return res.status(500).json({ error: 'Failed to get Bedrock accounts', message: error.message })
  }
})

// 创建新的Bedrock账户
router.post('/bedrock-accounts', authenticateAdmin, async (req, res) => {
  try {
    const {
      name,
      description,
      region,
      awsCredentials,
      defaultModel,
      priority,
      accountType,
      credentialType
    } = req.body

    if (!name) {
      return res.status(400).json({ error: 'Name is required' })
    }

    // 验证priority的有效性（1-100）
    if (priority !== undefined && (priority < 1 || priority > 100)) {
      return res.status(400).json({ error: 'Priority must be between 1 and 100' })
    }

    // 验证accountType的有效性
    if (accountType && !['shared', 'dedicated'].includes(accountType)) {
      return res
        .status(400)
        .json({ error: 'Invalid account type. Must be "shared" or "dedicated"' })
    }

    // 验证credentialType的有效性
    if (credentialType && !['default', 'access_key', 'bearer_token'].includes(credentialType)) {
      return res.status(400).json({
        error: 'Invalid credential type. Must be "default", "access_key", or "bearer_token"'
      })
    }

    const result = await bedrockAccountService.createAccount({
      name,
      description: description || '',
      region: region || 'us-east-1',
      awsCredentials,
      defaultModel,
      priority: priority || 50,
      accountType: accountType || 'shared',
      credentialType: credentialType || 'default'
    })

    if (!result.success) {
      return res
        .status(500)
        .json({ error: 'Failed to create Bedrock account', message: result.error })
    }

    logger.success(`☁️ Admin created Bedrock account: ${name}`)
    return res.json({ success: true, data: result.data })
  } catch (error) {
    logger.error('❌ Failed to create Bedrock account:', error)
    return res
      .status(500)
      .json({ error: 'Failed to create Bedrock account', message: error.message })
  }
})

// 更新Bedrock账户
router.put('/bedrock-accounts/:accountId', authenticateAdmin, async (req, res) => {
  try {
    const { accountId } = req.params
    const updates = req.body

    // 验证priority的有效性（1-100）
    if (updates.priority !== undefined && (updates.priority < 1 || updates.priority > 100)) {
      return res.status(400).json({ error: 'Priority must be between 1 and 100' })
    }

    // 验证accountType的有效性
    if (updates.accountType && !['shared', 'dedicated'].includes(updates.accountType)) {
      return res
        .status(400)
        .json({ error: 'Invalid account type. Must be "shared" or "dedicated"' })
    }

    // 验证credentialType的有效性
    if (
      updates.credentialType &&
      !['default', 'access_key', 'bearer_token'].includes(updates.credentialType)
    ) {
      return res.status(400).json({
        error: 'Invalid credential type. Must be "default", "access_key", or "bearer_token"'
      })
    }

    const result = await bedrockAccountService.updateAccount(accountId, updates)

    if (!result.success) {
      return res
        .status(500)
        .json({ error: 'Failed to update Bedrock account', message: result.error })
    }

    logger.success(`📝 Admin updated Bedrock account: ${accountId}`)
    return res.json({ success: true, message: 'Bedrock account updated successfully' })
  } catch (error) {
    logger.error('❌ Failed to update Bedrock account:', error)
    return res
      .status(500)
      .json({ error: 'Failed to update Bedrock account', message: error.message })
  }
})

// 删除Bedrock账户
router.delete('/bedrock-accounts/:accountId', authenticateAdmin, async (req, res) => {
  try {
    const { accountId } = req.params

    const result = await bedrockAccountService.deleteAccount(accountId)

    if (!result.success) {
      return res
        .status(500)
        .json({ error: 'Failed to delete Bedrock account', message: result.error })
    }

    logger.success(`🗑️ Admin deleted Bedrock account: ${accountId}`)
    return res.json({ success: true, message: 'Bedrock account deleted successfully' })
  } catch (error) {
    logger.error('❌ Failed to delete Bedrock account:', error)
    return res
      .status(500)
      .json({ error: 'Failed to delete Bedrock account', message: error.message })
  }
})

// 切换Bedrock账户状态
router.put('/bedrock-accounts/:accountId/toggle', authenticateAdmin, async (req, res) => {
  try {
    const { accountId } = req.params

    const accountResult = await bedrockAccountService.getAccount(accountId)
    if (!accountResult.success) {
      return res.status(404).json({ error: 'Account not found' })
    }

    const newStatus = !accountResult.data.isActive
    const updateResult = await bedrockAccountService.updateAccount(accountId, {
      isActive: newStatus
    })

    if (!updateResult.success) {
      return res
        .status(500)
        .json({ error: 'Failed to toggle account status', message: updateResult.error })
    }

    logger.success(
      `🔄 Admin toggled Bedrock account status: ${accountId} -> ${newStatus ? 'active' : 'inactive'}`
    )
    return res.json({ success: true, isActive: newStatus })
  } catch (error) {
    logger.error('❌ Failed to toggle Bedrock account status:', error)
    return res
      .status(500)
      .json({ error: 'Failed to toggle account status', message: error.message })
  }
})

// 切换Bedrock账户调度状态
router.put(
  '/bedrock-accounts/:accountId/toggle-schedulable',
  authenticateAdmin,
  async (req, res) => {
    try {
      const { accountId } = req.params

      const accountResult = await bedrockAccountService.getAccount(accountId)
      if (!accountResult.success) {
        return res.status(404).json({ error: 'Account not found' })
      }

      const newSchedulable = !accountResult.data.schedulable
      const updateResult = await bedrockAccountService.updateAccount(accountId, {
        schedulable: newSchedulable
      })

      if (!updateResult.success) {
        return res
          .status(500)
          .json({ error: 'Failed to toggle schedulable status', message: updateResult.error })
      }

      logger.success(
        `🔄 Admin toggled Bedrock account schedulable status: ${accountId} -> ${newSchedulable ? 'schedulable' : 'not schedulable'}`
      )
      return res.json({ success: true, schedulable: newSchedulable })
    } catch (error) {
      logger.error('❌ Failed to toggle Bedrock account schedulable status:', error)
      return res
        .status(500)
        .json({ error: 'Failed to toggle schedulable status', message: error.message })
    }
  }
)

// 测试Bedrock账户连接
router.post('/bedrock-accounts/:accountId/test', authenticateAdmin, async (req, res) => {
  try {
    const { accountId } = req.params

    const result = await bedrockAccountService.testAccount(accountId)

    if (!result.success) {
      return res.status(500).json({ error: 'Account test failed', message: result.error })
    }

    logger.success(`🧪 Admin tested Bedrock account: ${accountId} - ${result.data.status}`)
    return res.json({ success: true, data: result.data })
  } catch (error) {
    logger.error('❌ Failed to test Bedrock account:', error)
    return res.status(500).json({ error: 'Failed to test Bedrock account', message: error.message })
  }
})

// 🤖 Gemini 账户管理

// 生成 Gemini OAuth 授权 URL
router.post('/gemini-accounts/generate-auth-url', authenticateAdmin, async (req, res) => {
  try {
    const { state } = req.body

    // 使用新的 codeassist.google.com 回调地址
    const redirectUri = 'https://codeassist.google.com/authcode'

    logger.info(`Generating Gemini OAuth URL with redirect_uri: ${redirectUri}`)

    const {
      authUrl,
      state: authState,
      codeVerifier,
      redirectUri: finalRedirectUri
    } = await geminiAccountService.generateAuthUrl(state, redirectUri)

    // 创建 OAuth 会话，包含 codeVerifier
    const sessionId = authState
    await redis.setOAuthSession(sessionId, {
      state: authState,
      type: 'gemini',
      redirectUri: finalRedirectUri,
      codeVerifier, // 保存 PKCE code verifier
      createdAt: new Date().toISOString()
    })

    logger.info(`Generated Gemini OAuth URL with session: ${sessionId}`)
    return res.json({
      success: true,
      data: {
        authUrl,
        sessionId
      }
    })
  } catch (error) {
    logger.error('❌ Failed to generate Gemini auth URL:', error)
    return res.status(500).json({ error: 'Failed to generate auth URL', message: error.message })
  }
})

// 轮询 Gemini OAuth 授权状态
router.post('/gemini-accounts/poll-auth-status', authenticateAdmin, async (req, res) => {
  try {
    const { sessionId } = req.body

    if (!sessionId) {
      return res.status(400).json({ error: 'Session ID is required' })
    }

    const result = await geminiAccountService.pollAuthorizationStatus(sessionId)

    if (result.success) {
      logger.success(`✅ Gemini OAuth authorization successful for session: ${sessionId}`)
      return res.json({ success: true, data: { tokens: result.tokens } })
    } else {
      return res.json({ success: false, error: result.error })
    }
  } catch (error) {
    logger.error('❌ Failed to poll Gemini auth status:', error)
    return res.status(500).json({ error: 'Failed to poll auth status', message: error.message })
  }
})

// 交换 Gemini 授权码
router.post('/gemini-accounts/exchange-code', authenticateAdmin, async (req, res) => {
  try {
    const { code, sessionId } = req.body

    if (!code) {
      return res.status(400).json({ error: 'Authorization code is required' })
    }

    let redirectUri = 'https://codeassist.google.com/authcode'
    let codeVerifier = null

    // 如果提供了 sessionId，从 OAuth 会话中获取信息
    if (sessionId) {
      const sessionData = await redis.getOAuthSession(sessionId)
      if (sessionData) {
        const { redirectUri: sessionRedirectUri, codeVerifier: sessionCodeVerifier } = sessionData
        redirectUri = sessionRedirectUri || redirectUri
        codeVerifier = sessionCodeVerifier
        logger.info(
          `Using session redirect_uri: ${redirectUri}, has codeVerifier: ${!!codeVerifier}`
        )
      }
    }

    const tokens = await geminiAccountService.exchangeCodeForTokens(code, redirectUri, codeVerifier)

    // 清理 OAuth 会话
    if (sessionId) {
      await redis.deleteOAuthSession(sessionId)
    }

    logger.success('✅ Successfully exchanged Gemini authorization code')
    return res.json({ success: true, data: { tokens } })
  } catch (error) {
    logger.error('❌ Failed to exchange Gemini authorization code:', error)
    return res.status(500).json({ error: 'Failed to exchange code', message: error.message })
  }
})

// 获取所有 Gemini 账户
router.get('/gemini-accounts', authenticateAdmin, async (req, res) => {
  try {
    const accounts = await geminiAccountService.getAllAccounts()

    // 为每个账户添加使用统计信息（与Claude账户相同的逻辑）
    const accountsWithStats = await Promise.all(
      accounts.map(async (account) => {
        try {
          const usageStats = await redis.getAccountUsageStats(account.id)
          return {
            ...account,
            usage: {
              daily: usageStats.daily,
              total: usageStats.total,
              averages: usageStats.averages
            }
          }
        } catch (statsError) {
          logger.warn(
            `⚠️ Failed to get usage stats for Gemini account ${account.id}:`,
            statsError.message
          )
          // 如果获取统计失败，返回空统计
          return {
            ...account,
            usage: {
              daily: { tokens: 0, requests: 0, allTokens: 0 },
              total: { tokens: 0, requests: 0, allTokens: 0 },
              averages: { rpm: 0, tpm: 0 }
            }
          }
        }
      })
    )

    return res.json({ success: true, data: accountsWithStats })
  } catch (error) {
    logger.error('❌ Failed to get Gemini accounts:', error)
    return res.status(500).json({ error: 'Failed to get accounts', message: error.message })
  }
})

// 创建新的 Gemini 账户
router.post('/gemini-accounts', authenticateAdmin, async (req, res) => {
  try {
    const accountData = req.body

    // 输入验证
    if (!accountData.name) {
      return res.status(400).json({ error: 'Account name is required' })
    }

    // 验证accountType的有效性
    if (
      accountData.accountType &&
      !['shared', 'dedicated', 'group'].includes(accountData.accountType)
    ) {
      return res
        .status(400)
        .json({ error: 'Invalid account type. Must be "shared", "dedicated" or "group"' })
    }

    // 如果是分组类型，验证groupId
    if (accountData.accountType === 'group' && !accountData.groupId) {
      return res.status(400).json({ error: 'Group ID is required for group type accounts' })
    }

    const newAccount = await geminiAccountService.createAccount(accountData)

    // 如果是分组类型，将账户添加到分组
    if (accountData.accountType === 'group' && accountData.groupId) {
      await accountGroupService.addAccountToGroup(newAccount.id, accountData.groupId, 'gemini')
    }

    logger.success(`🏢 Admin created new Gemini account: ${accountData.name}`)
    return res.json({ success: true, data: newAccount })
  } catch (error) {
    logger.error('❌ Failed to create Gemini account:', error)
    return res.status(500).json({ error: 'Failed to create account', message: error.message })
  }
})

// 更新 Gemini 账户
router.put('/gemini-accounts/:accountId', authenticateAdmin, async (req, res) => {
  try {
    const { accountId } = req.params
    const updates = req.body

    // 验证accountType的有效性
    if (updates.accountType && !['shared', 'dedicated', 'group'].includes(updates.accountType)) {
      return res
        .status(400)
        .json({ error: 'Invalid account type. Must be "shared", "dedicated" or "group"' })
    }

    // 如果更新为分组类型，验证groupId
    if (updates.accountType === 'group' && !updates.groupId) {
      return res.status(400).json({ error: 'Group ID is required for group type accounts' })
    }

    // 获取账户当前信息以处理分组变更
    const currentAccount = await geminiAccountService.getAccount(accountId)
    if (!currentAccount) {
      return res.status(404).json({ error: 'Account not found' })
    }

    // 处理分组的变更
    if (updates.accountType !== undefined) {
      // 如果之前是分组类型，需要从原分组中移除
      if (currentAccount.accountType === 'group') {
        const oldGroup = await accountGroupService.getAccountGroup(accountId)
        if (oldGroup) {
          await accountGroupService.removeAccountFromGroup(accountId, oldGroup.id)
        }
      }
      // 如果新类型是分组，添加到新分组
      if (updates.accountType === 'group' && updates.groupId) {
        await accountGroupService.addAccountToGroup(accountId, updates.groupId, 'gemini')
      }
    }

    const updatedAccount = await geminiAccountService.updateAccount(accountId, updates)

    logger.success(`📝 Admin updated Gemini account: ${accountId}`)
    return res.json({ success: true, data: updatedAccount })
  } catch (error) {
    logger.error('❌ Failed to update Gemini account:', error)
    return res.status(500).json({ error: 'Failed to update account', message: error.message })
  }
})

// 删除 Gemini 账户
router.delete('/gemini-accounts/:accountId', authenticateAdmin, async (req, res) => {
  try {
    const { accountId } = req.params

    // 获取账户信息以检查是否在分组中
    const account = await geminiAccountService.getAccount(accountId)
    if (account && account.accountType === 'group') {
      const group = await accountGroupService.getAccountGroup(accountId)
      if (group) {
        await accountGroupService.removeAccountFromGroup(accountId, group.id)
      }
    }

    await geminiAccountService.deleteAccount(accountId)

    logger.success(`🗑️ Admin deleted Gemini account: ${accountId}`)
    return res.json({ success: true, message: 'Gemini account deleted successfully' })
  } catch (error) {
    logger.error('❌ Failed to delete Gemini account:', error)
    return res.status(500).json({ error: 'Failed to delete account', message: error.message })
  }
})

// 刷新 Gemini 账户 token
router.post('/gemini-accounts/:accountId/refresh', authenticateAdmin, async (req, res) => {
  try {
    const { accountId } = req.params

    const result = await geminiAccountService.refreshAccountToken(accountId)

    logger.success(`🔄 Admin refreshed token for Gemini account: ${accountId}`)
    return res.json({ success: true, data: result })
  } catch (error) {
    logger.error('❌ Failed to refresh Gemini account token:', error)
    return res.status(500).json({ error: 'Failed to refresh token', message: error.message })
  }
})

// 切换 Gemini 账户调度状态
router.put(
  '/gemini-accounts/:accountId/toggle-schedulable',
  authenticateAdmin,
  async (req, res) => {
    try {
      const { accountId } = req.params

      const account = await geminiAccountService.getAccount(accountId)
      if (!account) {
        return res.status(404).json({ error: 'Account not found' })
      }

      // 将字符串 'true'/'false' 转换为布尔值，然后取反
      const currentSchedulable = account.schedulable === 'true'
      const newSchedulable = !currentSchedulable

      await geminiAccountService.updateAccount(accountId, { schedulable: String(newSchedulable) })

      logger.success(
        `🔄 Admin toggled Gemini account schedulable status: ${accountId} -> ${newSchedulable ? 'schedulable' : 'not schedulable'}`
      )
      return res.json({ success: true, schedulable: newSchedulable })
    } catch (error) {
      logger.error('❌ Failed to toggle Gemini account schedulable status:', error)
      return res
        .status(500)
        .json({ error: 'Failed to toggle schedulable status', message: error.message })
    }
  }
)

// 📊 账户使用统计

// 获取所有账户的使用统计
router.get('/accounts/usage-stats', authenticateAdmin, async (req, res) => {
  try {
    const accountsStats = await redis.getAllAccountsUsageStats()

    return res.json({
      success: true,
      data: accountsStats,
      summary: {
        totalAccounts: accountsStats.length,
        activeToday: accountsStats.filter((account) => account.daily.requests > 0).length,
        totalDailyTokens: accountsStats.reduce(
          (sum, account) => sum + (account.daily.allTokens || 0),
          0
        ),
        totalDailyRequests: accountsStats.reduce(
          (sum, account) => sum + (account.daily.requests || 0),
          0
        )
      },
      timestamp: new Date().toISOString()
    })
  } catch (error) {
    logger.error('❌ Failed to get accounts usage stats:', error)
    return res.status(500).json({
      success: false,
      error: 'Failed to get accounts usage stats',
      message: error.message
    })
  }
})

// 获取单个账户的使用统计
router.get('/accounts/:accountId/usage-stats', authenticateAdmin, async (req, res) => {
  try {
    const { accountId } = req.params
    const accountStats = await redis.getAccountUsageStats(accountId)

    // 获取账户基本信息
    const accountData = await claudeAccountService.getAccount(accountId)
    if (!accountData) {
      return res.status(404).json({
        success: false,
        error: 'Account not found'
      })
    }

    return res.json({
      success: true,
      data: {
        ...accountStats,
        accountInfo: {
          name: accountData.name,
          email: accountData.email,
          status: accountData.status,
          isActive: accountData.isActive,
          createdAt: accountData.createdAt
        }
      },
      timestamp: new Date().toISOString()
    })
  } catch (error) {
    logger.error('❌ Failed to get account usage stats:', error)
    return res.status(500).json({
      success: false,
      error: 'Failed to get account usage stats',
      message: error.message
    })
  }
})

// 📊 系统统计

// 获取系统概览
router.get('/dashboard', authenticateAdmin, async (req, res) => {
  try {
    const [
      ,
      apiKeys,
      claudeAccounts,
      claudeConsoleAccounts,
      geminiAccounts,
      todayStats,
      systemAverages,
      realtimeMetrics
    ] = await Promise.all([
      redis.getSystemStats(),
      apiKeyService.getAllApiKeys(),
      claudeAccountService.getAllAccounts(),
      claudeConsoleAccountService.getAllAccounts(),
      geminiAccountService.getAllAccounts(),
      redis.getTodayStats(),
      redis.getSystemAverages(),
      redis.getRealtimeSystemMetrics()
    ])

    // 计算使用统计（统一使用allTokens）
    const totalTokensUsed = apiKeys.reduce(
      (sum, key) => sum + (key.usage?.total?.allTokens || 0),
      0
    )
    const totalRequestsUsed = apiKeys.reduce(
      (sum, key) => sum + (key.usage?.total?.requests || 0),
      0
    )
    const totalInputTokensUsed = apiKeys.reduce(
      (sum, key) => sum + (key.usage?.total?.inputTokens || 0),
      0
    )
    const totalOutputTokensUsed = apiKeys.reduce(
      (sum, key) => sum + (key.usage?.total?.outputTokens || 0),
      0
    )
    const totalCacheCreateTokensUsed = apiKeys.reduce(
      (sum, key) => sum + (key.usage?.total?.cacheCreateTokens || 0),
      0
    )
    const totalCacheReadTokensUsed = apiKeys.reduce(
      (sum, key) => sum + (key.usage?.total?.cacheReadTokens || 0),
      0
    )
    const totalAllTokensUsed = apiKeys.reduce(
      (sum, key) => sum + (key.usage?.total?.allTokens || 0),
      0
    )

    const activeApiKeys = apiKeys.filter((key) => key.isActive).length
    const activeClaudeAccounts = claudeAccounts.filter(
      (acc) => acc.isActive && acc.status === 'active'
    ).length
    const rateLimitedClaudeAccounts = claudeAccounts.filter(
      (acc) => acc.rateLimitStatus && acc.rateLimitStatus.isRateLimited
    ).length
    const activeClaudeConsoleAccounts = claudeConsoleAccounts.filter(
      (acc) => acc.isActive && acc.status === 'active'
    ).length
    const rateLimitedClaudeConsoleAccounts = claudeConsoleAccounts.filter(
      (acc) => acc.rateLimitStatus && acc.rateLimitStatus.isRateLimited
    ).length
    const activeGeminiAccounts = geminiAccounts.filter(
      (acc) => acc.isActive && acc.status === 'active'
    ).length
    const rateLimitedGeminiAccounts = geminiAccounts.filter(
      (acc) => acc.rateLimitStatus === 'limited'
    ).length

    const dashboard = {
      overview: {
        totalApiKeys: apiKeys.length,
        activeApiKeys,
        totalClaudeAccounts: claudeAccounts.length + claudeConsoleAccounts.length,
        activeClaudeAccounts: activeClaudeAccounts + activeClaudeConsoleAccounts,
        rateLimitedClaudeAccounts: rateLimitedClaudeAccounts + rateLimitedClaudeConsoleAccounts,
        totalGeminiAccounts: geminiAccounts.length,
        activeGeminiAccounts,
        rateLimitedGeminiAccounts,
        totalTokensUsed,
        totalRequestsUsed,
        totalInputTokensUsed,
        totalOutputTokensUsed,
        totalCacheCreateTokensUsed,
        totalCacheReadTokensUsed,
        totalAllTokensUsed
      },
      recentActivity: {
        apiKeysCreatedToday: todayStats.apiKeysCreatedToday,
        requestsToday: todayStats.requestsToday,
        tokensToday: todayStats.tokensToday,
        inputTokensToday: todayStats.inputTokensToday,
        outputTokensToday: todayStats.outputTokensToday,
        cacheCreateTokensToday: todayStats.cacheCreateTokensToday || 0,
        cacheReadTokensToday: todayStats.cacheReadTokensToday || 0
      },
      systemAverages: {
        rpm: systemAverages.systemRPM,
        tpm: systemAverages.systemTPM
      },
      realtimeMetrics: {
        rpm: realtimeMetrics.realtimeRPM,
        tpm: realtimeMetrics.realtimeTPM,
        windowMinutes: realtimeMetrics.windowMinutes,
        isHistorical: realtimeMetrics.windowMinutes === 0 // 标识是否使用了历史数据
      },
      systemHealth: {
        redisConnected: redis.isConnected,
        claudeAccountsHealthy: activeClaudeAccounts + activeClaudeConsoleAccounts > 0,
        geminiAccountsHealthy: activeGeminiAccounts > 0,
        uptime: process.uptime()
      },
      systemTimezone: config.system.timezoneOffset || 8
    }

    return res.json({ success: true, data: dashboard })
  } catch (error) {
    logger.error('❌ Failed to get dashboard data:', error)
    return res.status(500).json({ error: 'Failed to get dashboard data', message: error.message })
  }
})

// 获取使用统计
router.get('/usage-stats', authenticateAdmin, async (req, res) => {
  try {
    const { period = 'daily' } = req.query // daily, monthly

    // 获取基础API Key统计
    const apiKeys = await apiKeyService.getAllApiKeys()

    const stats = apiKeys.map((key) => ({
      keyId: key.id,
      keyName: key.name,
      usage: key.usage
    }))

    return res.json({ success: true, data: { period, stats } })
  } catch (error) {
    logger.error('❌ Failed to get usage stats:', error)
    return res.status(500).json({ error: 'Failed to get usage stats', message: error.message })
  }
})

// 获取按模型的使用统计和费用
router.get('/model-stats', authenticateAdmin, async (req, res) => {
  try {
    const { period = 'daily', startDate, endDate } = req.query // daily, monthly, 支持自定义时间范围
    const today = redis.getDateStringInTimezone()
    const tzDate = redis.getDateInTimezone()
    const currentMonth = `${tzDate.getUTCFullYear()}-${String(tzDate.getUTCMonth() + 1).padStart(2, '0')}`

    logger.info(
      `📊 Getting global model stats, period: ${period}, startDate: ${startDate}, endDate: ${endDate}, today: ${today}, currentMonth: ${currentMonth}`
    )

    const client = redis.getClientSafe()

    // 获取所有模型的统计数据
    let searchPatterns = []

    if (startDate && endDate) {
      // 自定义日期范围，生成多个日期的搜索模式
      const start = new Date(startDate)
      const end = new Date(endDate)

      // 确保日期范围有效
      if (start > end) {
        return res.status(400).json({ error: 'Start date must be before or equal to end date' })
      }

      // 限制最大范围为31天
      const daysDiff = Math.ceil((end - start) / (1000 * 60 * 60 * 24)) + 1
      if (daysDiff > 31) {
        return res.status(400).json({ error: 'Date range cannot exceed 31 days' })
      }

      // 生成日期范围内所有日期的搜索模式
      const currentDate = new Date(start)
      while (currentDate <= end) {
        const dateStr = redis.getDateStringInTimezone(currentDate)
        searchPatterns.push(`usage:model:daily:*:${dateStr}`)
        currentDate.setDate(currentDate.getDate() + 1)
      }

      logger.info(`📊 Generated ${searchPatterns.length} search patterns for date range`)
    } else {
      // 使用默认的period
      const pattern =
        period === 'daily'
          ? `usage:model:daily:*:${today}`
          : `usage:model:monthly:*:${currentMonth}`
      searchPatterns = [pattern]
    }

    logger.info('📊 Searching patterns:', searchPatterns)

    // 获取所有匹配的keys
    const allKeys = []
    for (const pattern of searchPatterns) {
      const keys = await client.keys(pattern)
      allKeys.push(...keys)
    }

    logger.info(`📊 Found ${allKeys.length} matching keys in total`)

    // 模型名标准化函数（与redis.js保持一致）
    const normalizeModelName = (model) => {
      if (!model || model === 'unknown') {
        return model
      }

      // 对于Bedrock模型，去掉区域前缀进行统一
      if (model.includes('.anthropic.') || model.includes('.claude')) {
        // 匹配所有AWS区域格式：region.anthropic.model-name-v1:0 -> claude-model-name
        // 支持所有AWS区域格式，如：us-east-1, eu-west-1, ap-southeast-1, ca-central-1等
        let normalized = model.replace(/^[a-z0-9-]+\./, '') // 去掉任何区域前缀（更通用）
        normalized = normalized.replace('anthropic.', '') // 去掉anthropic前缀
        normalized = normalized.replace(/-v\d+:\d+$/, '') // 去掉版本后缀（如-v1:0, -v2:1等）
        return normalized
      }

      // 对于其他模型，去掉常见的版本后缀
      return model.replace(/-v\d+:\d+$|:latest$/, '')
    }

    // 聚合相同模型的数据
    const modelStatsMap = new Map()

    for (const key of allKeys) {
      const match = key.match(/usage:model:daily:(.+):\d{4}-\d{2}-\d{2}$/)

      if (!match) {
        logger.warn(`📊 Pattern mismatch for key: ${key}`)
        continue
      }

      const rawModel = match[1]
      const normalizedModel = normalizeModelName(rawModel)
      const data = await client.hgetall(key)

      if (data && Object.keys(data).length > 0) {
        const stats = modelStatsMap.get(normalizedModel) || {
          requests: 0,
          inputTokens: 0,
          outputTokens: 0,
          cacheCreateTokens: 0,
          cacheReadTokens: 0,
          allTokens: 0
        }

        stats.requests += parseInt(data.requests) || 0
        stats.inputTokens += parseInt(data.inputTokens) || 0
        stats.outputTokens += parseInt(data.outputTokens) || 0
        stats.cacheCreateTokens += parseInt(data.cacheCreateTokens) || 0
        stats.cacheReadTokens += parseInt(data.cacheReadTokens) || 0
        stats.allTokens += parseInt(data.allTokens) || 0

        modelStatsMap.set(normalizedModel, stats)
      }
    }

    // 转换为数组并计算费用
    const modelStats = []

    for (const [model, stats] of modelStatsMap) {
      const usage = {
        input_tokens: stats.inputTokens,
        output_tokens: stats.outputTokens,
        cache_creation_input_tokens: stats.cacheCreateTokens,
        cache_read_input_tokens: stats.cacheReadTokens
      }

      // 计算费用
      const costData = CostCalculator.calculateCost(usage, model)

      modelStats.push({
        model,
        period: startDate && endDate ? 'custom' : period,
        requests: stats.requests,
        inputTokens: usage.input_tokens,
        outputTokens: usage.output_tokens,
        cacheCreateTokens: usage.cache_creation_input_tokens,
        cacheReadTokens: usage.cache_read_input_tokens,
        allTokens: stats.allTokens,
        usage: {
          requests: stats.requests,
          inputTokens: usage.input_tokens,
          outputTokens: usage.output_tokens,
          cacheCreateTokens: usage.cache_creation_input_tokens,
          cacheReadTokens: usage.cache_read_input_tokens,
          totalTokens:
            usage.input_tokens +
            usage.output_tokens +
            usage.cache_creation_input_tokens +
            usage.cache_read_input_tokens
        },
        costs: costData.costs,
        formatted: costData.formatted,
        pricing: costData.pricing
      })
    }

    // 按总费用排序
    modelStats.sort((a, b) => b.costs.total - a.costs.total)

    logger.info(
      `📊 Returning ${modelStats.length} global model stats for period ${period}:`,
      modelStats
    )

    return res.json({ success: true, data: modelStats })
  } catch (error) {
    logger.error('❌ Failed to get model stats:', error)
    return res.status(500).json({ error: 'Failed to get model stats', message: error.message })
  }
})

// 🔧 系统管理

// 清理过期数据
router.post('/cleanup', authenticateAdmin, async (req, res) => {
  try {
    const [expiredKeys, errorAccounts] = await Promise.all([
      apiKeyService.cleanupExpiredKeys(),
      claudeAccountService.cleanupErrorAccounts()
    ])

    await redis.cleanup()

    logger.success(
      `🧹 Admin triggered cleanup: ${expiredKeys} expired keys, ${errorAccounts} error accounts`
    )

    return res.json({
      success: true,
      message: 'Cleanup completed',
      data: {
        expiredKeysRemoved: expiredKeys,
        errorAccountsReset: errorAccounts
      }
    })
  } catch (error) {
    logger.error('❌ Cleanup failed:', error)
    return res.status(500).json({ error: 'Cleanup failed', message: error.message })
  }
})

// 获取使用趋势数据
router.get('/usage-trend', authenticateAdmin, async (req, res) => {
  try {
    const { days = 7, granularity = 'day', startDate, endDate } = req.query
    const client = redis.getClientSafe()

    const trendData = []

    if (granularity === 'hour') {
      // 小时粒度统计
      let startTime, endTime

      if (startDate && endDate) {
        // 使用自定义时间范围
        startTime = new Date(startDate)
        endTime = new Date(endDate)

        // 调试日志
        logger.info('📊 Usage trend hour granularity - received times:')
        logger.info(`  startDate (raw): ${startDate}`)
        logger.info(`  endDate (raw): ${endDate}`)
        logger.info(`  startTime (parsed): ${startTime.toISOString()}`)
        logger.info(`  endTime (parsed): ${endTime.toISOString()}`)
        logger.info(`  System timezone offset: ${config.system.timezoneOffset || 8}`)
      } else {
        // 默认最近24小时
        endTime = new Date()
        startTime = new Date(endTime.getTime() - 24 * 60 * 60 * 1000)
      }

      // 确保时间范围不超过24小时
      const timeDiff = endTime - startTime
      if (timeDiff > 24 * 60 * 60 * 1000) {
        return res.status(400).json({
          error: '小时粒度查询时间范围不能超过24小时'
        })
      }

      // 按小时遍历
      const currentHour = new Date(startTime)
      currentHour.setMinutes(0, 0, 0)

      while (currentHour <= endTime) {
        // 注意：前端发送的时间已经是UTC时间，不需要再次转换
        // 直接从currentHour生成对应系统时区的日期和小时
        const tzCurrentHour = redis.getDateInTimezone(currentHour)
        const dateStr = redis.getDateStringInTimezone(currentHour)
        const hour = String(tzCurrentHour.getUTCHours()).padStart(2, '0')
        const hourKey = `${dateStr}:${hour}`

        // 获取当前小时的模型统计数据
        const modelPattern = `usage:model:hourly:*:${hourKey}`
        const modelKeys = await client.keys(modelPattern)

        let hourInputTokens = 0
        let hourOutputTokens = 0
        let hourRequests = 0
        let hourCacheCreateTokens = 0
        let hourCacheReadTokens = 0
        let hourCost = 0

        for (const modelKey of modelKeys) {
          const modelMatch = modelKey.match(/usage:model:hourly:(.+):\d{4}-\d{2}-\d{2}:\d{2}$/)
          if (!modelMatch) {
            continue
          }

          const model = modelMatch[1]
          const data = await client.hgetall(modelKey)

          if (data && Object.keys(data).length > 0) {
            const modelInputTokens = parseInt(data.inputTokens) || 0
            const modelOutputTokens = parseInt(data.outputTokens) || 0
            const modelCacheCreateTokens = parseInt(data.cacheCreateTokens) || 0
            const modelCacheReadTokens = parseInt(data.cacheReadTokens) || 0
            const modelRequests = parseInt(data.requests) || 0

            hourInputTokens += modelInputTokens
            hourOutputTokens += modelOutputTokens
            hourCacheCreateTokens += modelCacheCreateTokens
            hourCacheReadTokens += modelCacheReadTokens
            hourRequests += modelRequests

            const modelUsage = {
              input_tokens: modelInputTokens,
              output_tokens: modelOutputTokens,
              cache_creation_input_tokens: modelCacheCreateTokens,
              cache_read_input_tokens: modelCacheReadTokens
            }
            const modelCostResult = CostCalculator.calculateCost(modelUsage, model)
            hourCost += modelCostResult.costs.total
          }
        }

        // 如果没有模型级别的数据，尝试API Key级别的数据
        if (modelKeys.length === 0) {
          const pattern = `usage:hourly:*:${hourKey}`
          const keys = await client.keys(pattern)

          for (const key of keys) {
            const data = await client.hgetall(key)
            if (data) {
              hourInputTokens += parseInt(data.inputTokens) || 0
              hourOutputTokens += parseInt(data.outputTokens) || 0
              hourRequests += parseInt(data.requests) || 0
              hourCacheCreateTokens += parseInt(data.cacheCreateTokens) || 0
              hourCacheReadTokens += parseInt(data.cacheReadTokens) || 0
            }
          }

          const usage = {
            input_tokens: hourInputTokens,
            output_tokens: hourOutputTokens,
            cache_creation_input_tokens: hourCacheCreateTokens,
            cache_read_input_tokens: hourCacheReadTokens
          }
          const costResult = CostCalculator.calculateCost(usage, 'unknown')
          hourCost = costResult.costs.total
        }

        // 格式化时间标签 - 使用系统时区的显示
        const tzDateForLabel = redis.getDateInTimezone(currentHour)
        const month = String(tzDateForLabel.getUTCMonth() + 1).padStart(2, '0')
        const day = String(tzDateForLabel.getUTCDate()).padStart(2, '0')
        const hourStr = String(tzDateForLabel.getUTCHours()).padStart(2, '0')

        trendData.push({
          // 对于小时粒度，只返回hour字段，不返回date字段
          hour: currentHour.toISOString(), // 保留原始ISO时间用于排序
          label: `${month}/${day} ${hourStr}:00`, // 添加格式化的标签
          inputTokens: hourInputTokens,
          outputTokens: hourOutputTokens,
          requests: hourRequests,
          cacheCreateTokens: hourCacheCreateTokens,
          cacheReadTokens: hourCacheReadTokens,
          totalTokens:
            hourInputTokens + hourOutputTokens + hourCacheCreateTokens + hourCacheReadTokens,
          cost: hourCost
        })

        // 移到下一个小时
        currentHour.setHours(currentHour.getHours() + 1)
      }
    } else {
      // 天粒度统计（保持原有逻辑）
      const daysCount = parseInt(days) || 7
      const today = new Date()

      // 获取过去N天的数据
      for (let i = 0; i < daysCount; i++) {
        const date = new Date(today)
        date.setDate(date.getDate() - i)
        const dateStr = redis.getDateStringInTimezone(date)

        // 汇总当天所有API Key的使用数据
        const pattern = `usage:daily:*:${dateStr}`
        const keys = await client.keys(pattern)

        let dayInputTokens = 0
        let dayOutputTokens = 0
        let dayRequests = 0
        let dayCacheCreateTokens = 0
        let dayCacheReadTokens = 0
        let dayCost = 0

        // 按模型统计使用量
        // const modelUsageMap = new Map();

        // 获取当天所有模型的使用数据
        const modelPattern = `usage:model:daily:*:${dateStr}`
        const modelKeys = await client.keys(modelPattern)

        for (const modelKey of modelKeys) {
          // 解析模型名称
          const modelMatch = modelKey.match(/usage:model:daily:(.+):\d{4}-\d{2}-\d{2}$/)
          if (!modelMatch) {
            continue
          }

          const model = modelMatch[1]
          const data = await client.hgetall(modelKey)

          if (data && Object.keys(data).length > 0) {
            const modelInputTokens = parseInt(data.inputTokens) || 0
            const modelOutputTokens = parseInt(data.outputTokens) || 0
            const modelCacheCreateTokens = parseInt(data.cacheCreateTokens) || 0
            const modelCacheReadTokens = parseInt(data.cacheReadTokens) || 0
            const modelRequests = parseInt(data.requests) || 0

            // 累加总数
            dayInputTokens += modelInputTokens
            dayOutputTokens += modelOutputTokens
            dayCacheCreateTokens += modelCacheCreateTokens
            dayCacheReadTokens += modelCacheReadTokens
            dayRequests += modelRequests

            // 按模型计算费用
            const modelUsage = {
              input_tokens: modelInputTokens,
              output_tokens: modelOutputTokens,
              cache_creation_input_tokens: modelCacheCreateTokens,
              cache_read_input_tokens: modelCacheReadTokens
            }
            const modelCostResult = CostCalculator.calculateCost(modelUsage, model)
            dayCost += modelCostResult.costs.total
          }
        }

        // 如果没有模型级别的数据，回退到原始方法
        if (modelKeys.length === 0 && keys.length > 0) {
          for (const key of keys) {
            const data = await client.hgetall(key)
            if (data) {
              dayInputTokens += parseInt(data.inputTokens) || 0
              dayOutputTokens += parseInt(data.outputTokens) || 0
              dayRequests += parseInt(data.requests) || 0
              dayCacheCreateTokens += parseInt(data.cacheCreateTokens) || 0
              dayCacheReadTokens += parseInt(data.cacheReadTokens) || 0
            }
          }

          // 使用默认模型价格计算
          const usage = {
            input_tokens: dayInputTokens,
            output_tokens: dayOutputTokens,
            cache_creation_input_tokens: dayCacheCreateTokens,
            cache_read_input_tokens: dayCacheReadTokens
          }
          const costResult = CostCalculator.calculateCost(usage, 'unknown')
          dayCost = costResult.costs.total
        }

        trendData.push({
          date: dateStr,
          inputTokens: dayInputTokens,
          outputTokens: dayOutputTokens,
          requests: dayRequests,
          cacheCreateTokens: dayCacheCreateTokens,
          cacheReadTokens: dayCacheReadTokens,
          totalTokens: dayInputTokens + dayOutputTokens + dayCacheCreateTokens + dayCacheReadTokens,
          cost: dayCost,
          formattedCost: CostCalculator.formatCost(dayCost)
        })
      }
    }

    // 按日期正序排列
    if (granularity === 'hour') {
      trendData.sort((a, b) => new Date(a.hour) - new Date(b.hour))
    } else {
      trendData.sort((a, b) => new Date(a.date) - new Date(b.date))
    }

    return res.json({ success: true, data: trendData, granularity })
  } catch (error) {
    logger.error('❌ Failed to get usage trend:', error)
    return res.status(500).json({ error: 'Failed to get usage trend', message: error.message })
  }
})

// 获取单个API Key的模型统计
router.get('/api-keys/:keyId/model-stats', authenticateAdmin, async (req, res) => {
  try {
    const { keyId } = req.params
    const { period = 'monthly', startDate, endDate } = req.query

    logger.info(
      `📊 Getting model stats for API key: ${keyId}, period: ${period}, startDate: ${startDate}, endDate: ${endDate}`
    )

    const client = redis.getClientSafe()
    const today = redis.getDateStringInTimezone()
    const tzDate = redis.getDateInTimezone()
    const currentMonth = `${tzDate.getUTCFullYear()}-${String(tzDate.getUTCMonth() + 1).padStart(2, '0')}`

    let searchPatterns = []

    if (period === 'custom' && startDate && endDate) {
      // 自定义日期范围，生成多个日期的搜索模式
      const start = new Date(startDate)
      const end = new Date(endDate)

      // 确保日期范围有效
      if (start > end) {
        return res.status(400).json({ error: 'Start date must be before or equal to end date' })
      }

      // 限制最大范围为31天
      const daysDiff = Math.ceil((end - start) / (1000 * 60 * 60 * 24)) + 1
      if (daysDiff > 31) {
        return res.status(400).json({ error: 'Date range cannot exceed 31 days' })
      }

      // 生成日期范围内所有日期的搜索模式
      for (let d = new Date(start); d <= end; d.setDate(d.getDate() + 1)) {
        const dateStr = redis.getDateStringInTimezone(d)
        searchPatterns.push(`usage:${keyId}:model:daily:*:${dateStr}`)
      }

      logger.info(
        `📊 Custom date range patterns: ${searchPatterns.length} days from ${startDate} to ${endDate}`
      )
    } else {
      // 原有的预设期间逻辑
      const pattern =
        period === 'daily'
          ? `usage:${keyId}:model:daily:*:${today}`
          : `usage:${keyId}:model:monthly:*:${currentMonth}`
      searchPatterns = [pattern]
      logger.info(`📊 Preset period pattern: ${pattern}`)
    }

    // 汇总所有匹配的数据
    const modelStatsMap = new Map()
    const modelStats = [] // 定义结果数组

    for (const pattern of searchPatterns) {
      const keys = await client.keys(pattern)
      logger.info(`📊 Pattern ${pattern} found ${keys.length} keys`)

      for (const key of keys) {
        const match =
          key.match(/usage:.+:model:daily:(.+):\d{4}-\d{2}-\d{2}$/) ||
          key.match(/usage:.+:model:monthly:(.+):\d{4}-\d{2}$/)

        if (!match) {
          logger.warn(`📊 Pattern mismatch for key: ${key}`)
          continue
        }

        const model = match[1]
        const data = await client.hgetall(key)

        if (data && Object.keys(data).length > 0) {
          // 累加同一模型的数据
          if (!modelStatsMap.has(model)) {
            modelStatsMap.set(model, {
              requests: 0,
              inputTokens: 0,
              outputTokens: 0,
              cacheCreateTokens: 0,
              cacheReadTokens: 0,
              allTokens: 0
            })
          }

          const stats = modelStatsMap.get(model)
          stats.requests += parseInt(data.requests) || 0
          stats.inputTokens += parseInt(data.inputTokens) || 0
          stats.outputTokens += parseInt(data.outputTokens) || 0
          stats.cacheCreateTokens += parseInt(data.cacheCreateTokens) || 0
          stats.cacheReadTokens += parseInt(data.cacheReadTokens) || 0
          stats.allTokens += parseInt(data.allTokens) || 0
        }
      }
    }

    // 将汇总的数据转换为最终结果
    for (const [model, stats] of modelStatsMap) {
      logger.info(`📊 Model ${model} aggregated data:`, stats)

      const usage = {
        input_tokens: stats.inputTokens,
        output_tokens: stats.outputTokens,
        cache_creation_input_tokens: stats.cacheCreateTokens,
        cache_read_input_tokens: stats.cacheReadTokens
      }

      // 使用CostCalculator计算费用
      const costData = CostCalculator.calculateCost(usage, model)

      modelStats.push({
        model,
        requests: stats.requests,
        inputTokens: stats.inputTokens,
        outputTokens: stats.outputTokens,
        cacheCreateTokens: stats.cacheCreateTokens,
        cacheReadTokens: stats.cacheReadTokens,
        allTokens: stats.allTokens,
        // 添加费用信息
        costs: costData.costs,
        formatted: costData.formatted,
        pricing: costData.pricing,
        usingDynamicPricing: costData.usingDynamicPricing
      })
    }

    // 如果没有找到模型级别的详细数据，尝试从汇总数据中生成展示
    if (modelStats.length === 0) {
      logger.info(
        `📊 No detailed model stats found, trying to get aggregate data for API key ${keyId}`
      )

      // 尝试从API Keys列表中获取usage数据作为备选方案
      try {
        const apiKeys = await apiKeyService.getAllApiKeys()
        const targetApiKey = apiKeys.find((key) => key.id === keyId)

        if (targetApiKey && targetApiKey.usage) {
          logger.info(
            `📊 Found API key usage data from getAllApiKeys for ${keyId}:`,
            targetApiKey.usage
          )

          // 从汇总数据创建展示条目
          let usageData
          if (period === 'custom' || period === 'daily') {
            // 对于自定义或日统计，使用daily数据或total数据
            usageData = targetApiKey.usage.daily || targetApiKey.usage.total
          } else {
            // 对于月统计，使用monthly数据或total数据
            usageData = targetApiKey.usage.monthly || targetApiKey.usage.total
          }

          if (usageData && usageData.allTokens > 0) {
            const usage = {
              input_tokens: usageData.inputTokens || 0,
              output_tokens: usageData.outputTokens || 0,
              cache_creation_input_tokens: usageData.cacheCreateTokens || 0,
              cache_read_input_tokens: usageData.cacheReadTokens || 0
            }

            // 对于汇总数据，使用默认模型计算费用
            const costData = CostCalculator.calculateCost(usage, 'claude-3-5-sonnet-20241022')

            modelStats.push({
              model: '总体使用 (历史数据)',
              requests: usageData.requests || 0,
              inputTokens: usageData.inputTokens || 0,
              outputTokens: usageData.outputTokens || 0,
              cacheCreateTokens: usageData.cacheCreateTokens || 0,
              cacheReadTokens: usageData.cacheReadTokens || 0,
              allTokens: usageData.allTokens || 0,
              // 添加费用信息
              costs: costData.costs,
              formatted: costData.formatted,
              pricing: costData.pricing,
              usingDynamicPricing: costData.usingDynamicPricing
            })

            logger.info('📊 Generated display data from API key usage stats')
          } else {
            logger.info(`📊 No usage data found for period ${period} in API key data`)
          }
        } else {
          logger.info(`📊 API key ${keyId} not found or has no usage data`)
        }
      } catch (error) {
        logger.error('❌ Error fetching API key usage data:', error)
      }
    }

    // 按总token数降序排列
    modelStats.sort((a, b) => b.allTokens - a.allTokens)

    logger.info(`📊 Returning ${modelStats.length} model stats for API key ${keyId}:`, modelStats)

    return res.json({ success: true, data: modelStats })
  } catch (error) {
    logger.error('❌ Failed to get API key model stats:', error)
    return res
      .status(500)
      .json({ error: 'Failed to get API key model stats', message: error.message })
  }
})

// 获取按API Key分组的使用趋势
router.get('/api-keys-usage-trend', authenticateAdmin, async (req, res) => {
  try {
    const { granularity = 'day', days = 7, startDate, endDate } = req.query

    logger.info(`📊 Getting API keys usage trend, granularity: ${granularity}, days: ${days}`)

    const client = redis.getClientSafe()
    const trendData = []

    // 获取所有API Keys
    const apiKeys = await apiKeyService.getAllApiKeys()
    const apiKeyMap = new Map(apiKeys.map((key) => [key.id, key]))

    if (granularity === 'hour') {
      // 小时粒度统计
      let endTime, startTime

      if (startDate && endDate) {
        // 自定义时间范围
        startTime = new Date(startDate)
        endTime = new Date(endDate)
      } else {
        // 默认近24小时
        endTime = new Date()
        startTime = new Date(endTime.getTime() - 24 * 60 * 60 * 1000)
      }

      // 按小时遍历
      const currentHour = new Date(startTime)
      currentHour.setMinutes(0, 0, 0)

      while (currentHour <= endTime) {
        // 使用时区转换后的时间来生成键
        const tzCurrentHour = redis.getDateInTimezone(currentHour)
        const dateStr = redis.getDateStringInTimezone(currentHour)
        const hour = String(tzCurrentHour.getUTCHours()).padStart(2, '0')
        const hourKey = `${dateStr}:${hour}`

        // 获取这个小时所有API Key的数据
        const pattern = `usage:hourly:*:${hourKey}`
        const keys = await client.keys(pattern)

        // 格式化时间标签
        const tzDateForLabel = redis.getDateInTimezone(currentHour)
        const monthLabel = String(tzDateForLabel.getUTCMonth() + 1).padStart(2, '0')
        const dayLabel = String(tzDateForLabel.getUTCDate()).padStart(2, '0')
        const hourLabel = String(tzDateForLabel.getUTCHours()).padStart(2, '0')

        const hourData = {
          hour: currentHour.toISOString(), // 使用原始时间，不进行时区转换
          label: `${monthLabel}/${dayLabel} ${hourLabel}:00`, // 添加格式化的标签
          apiKeys: {}
        }

        // 先收集基础数据
        const apiKeyDataMap = new Map()
        for (const key of keys) {
          const match = key.match(/usage:hourly:(.+?):\d{4}-\d{2}-\d{2}:\d{2}/)
          if (!match) {
            continue
          }

          const apiKeyId = match[1]
          const data = await client.hgetall(key)

          if (data && apiKeyMap.has(apiKeyId)) {
            const inputTokens = parseInt(data.inputTokens) || 0
            const outputTokens = parseInt(data.outputTokens) || 0
            const cacheCreateTokens = parseInt(data.cacheCreateTokens) || 0
            const cacheReadTokens = parseInt(data.cacheReadTokens) || 0
            const totalTokens = inputTokens + outputTokens + cacheCreateTokens + cacheReadTokens

            apiKeyDataMap.set(apiKeyId, {
              name: apiKeyMap.get(apiKeyId).name,
              tokens: totalTokens,
              requests: parseInt(data.requests) || 0,
              inputTokens,
              outputTokens,
              cacheCreateTokens,
              cacheReadTokens
            })
          }
        }

        // 获取该小时的模型级别数据来计算准确费用
        const modelPattern = `usage:*:model:hourly:*:${hourKey}`
        const modelKeys = await client.keys(modelPattern)
        const apiKeyCostMap = new Map()

        for (const modelKey of modelKeys) {
          const match = modelKey.match(/usage:(.+?):model:hourly:(.+?):\d{4}-\d{2}-\d{2}:\d{2}/)
          if (!match) {
            continue
          }

          const apiKeyId = match[1]
          const model = match[2]
          const modelData = await client.hgetall(modelKey)

          if (modelData && apiKeyDataMap.has(apiKeyId)) {
            const usage = {
              input_tokens: parseInt(modelData.inputTokens) || 0,
              output_tokens: parseInt(modelData.outputTokens) || 0,
              cache_creation_input_tokens: parseInt(modelData.cacheCreateTokens) || 0,
              cache_read_input_tokens: parseInt(modelData.cacheReadTokens) || 0
            }

            const costResult = CostCalculator.calculateCost(usage, model)
            const currentCost = apiKeyCostMap.get(apiKeyId) || 0
            apiKeyCostMap.set(apiKeyId, currentCost + costResult.costs.total)
          }
        }

        // 组合数据
        for (const [apiKeyId, data] of apiKeyDataMap) {
          const cost = apiKeyCostMap.get(apiKeyId) || 0

          // 如果没有模型级别数据，使用默认模型计算（降级方案）
          let finalCost = cost
          let formattedCost = CostCalculator.formatCost(cost)

          if (cost === 0 && data.tokens > 0) {
            const usage = {
              input_tokens: data.inputTokens,
              output_tokens: data.outputTokens,
              cache_creation_input_tokens: data.cacheCreateTokens,
              cache_read_input_tokens: data.cacheReadTokens
            }
            const fallbackResult = CostCalculator.calculateCost(usage, 'claude-3-5-sonnet-20241022')
            finalCost = fallbackResult.costs.total
            formattedCost = fallbackResult.formatted.total
          }

          hourData.apiKeys[apiKeyId] = {
            name: data.name,
            tokens: data.tokens,
            requests: data.requests,
            cost: finalCost,
            formattedCost
          }
        }

        trendData.push(hourData)
        currentHour.setHours(currentHour.getHours() + 1)
      }
    } else {
      // 天粒度统计
      const daysCount = parseInt(days) || 7
      const today = new Date()

      // 获取过去N天的数据
      for (let i = 0; i < daysCount; i++) {
        const date = new Date(today)
        date.setDate(date.getDate() - i)
        const dateStr = redis.getDateStringInTimezone(date)

        // 获取这一天所有API Key的数据
        const pattern = `usage:daily:*:${dateStr}`
        const keys = await client.keys(pattern)

        const dayData = {
          date: dateStr,
          apiKeys: {}
        }

        // 先收集基础数据
        const apiKeyDataMap = new Map()
        for (const key of keys) {
          const match = key.match(/usage:daily:(.+?):\d{4}-\d{2}-\d{2}/)
          if (!match) {
            continue
          }

          const apiKeyId = match[1]
          const data = await client.hgetall(key)

          if (data && apiKeyMap.has(apiKeyId)) {
            const inputTokens = parseInt(data.inputTokens) || 0
            const outputTokens = parseInt(data.outputTokens) || 0
            const cacheCreateTokens = parseInt(data.cacheCreateTokens) || 0
            const cacheReadTokens = parseInt(data.cacheReadTokens) || 0
            const totalTokens = inputTokens + outputTokens + cacheCreateTokens + cacheReadTokens

            apiKeyDataMap.set(apiKeyId, {
              name: apiKeyMap.get(apiKeyId).name,
              tokens: totalTokens,
              requests: parseInt(data.requests) || 0,
              inputTokens,
              outputTokens,
              cacheCreateTokens,
              cacheReadTokens
            })
          }
        }

        // 获取该天的模型级别数据来计算准确费用
        const modelPattern = `usage:*:model:daily:*:${dateStr}`
        const modelKeys = await client.keys(modelPattern)
        const apiKeyCostMap = new Map()

        for (const modelKey of modelKeys) {
          const match = modelKey.match(/usage:(.+?):model:daily:(.+?):\d{4}-\d{2}-\d{2}/)
          if (!match) {
            continue
          }

          const apiKeyId = match[1]
          const model = match[2]
          const modelData = await client.hgetall(modelKey)

          if (modelData && apiKeyDataMap.has(apiKeyId)) {
            const usage = {
              input_tokens: parseInt(modelData.inputTokens) || 0,
              output_tokens: parseInt(modelData.outputTokens) || 0,
              cache_creation_input_tokens: parseInt(modelData.cacheCreateTokens) || 0,
              cache_read_input_tokens: parseInt(modelData.cacheReadTokens) || 0
            }

            const costResult = CostCalculator.calculateCost(usage, model)
            const currentCost = apiKeyCostMap.get(apiKeyId) || 0
            apiKeyCostMap.set(apiKeyId, currentCost + costResult.costs.total)
          }
        }

        // 组合数据
        for (const [apiKeyId, data] of apiKeyDataMap) {
          const cost = apiKeyCostMap.get(apiKeyId) || 0

          // 如果没有模型级别数据，使用默认模型计算（降级方案）
          let finalCost = cost
          let formattedCost = CostCalculator.formatCost(cost)

          if (cost === 0 && data.tokens > 0) {
            const usage = {
              input_tokens: data.inputTokens,
              output_tokens: data.outputTokens,
              cache_creation_input_tokens: data.cacheCreateTokens,
              cache_read_input_tokens: data.cacheReadTokens
            }
            const fallbackResult = CostCalculator.calculateCost(usage, 'claude-3-5-sonnet-20241022')
            finalCost = fallbackResult.costs.total
            formattedCost = fallbackResult.formatted.total
          }

          dayData.apiKeys[apiKeyId] = {
            name: data.name,
            tokens: data.tokens,
            requests: data.requests,
            cost: finalCost,
            formattedCost
          }
        }

        trendData.push(dayData)
      }
    }

    // 按时间正序排列
    if (granularity === 'hour') {
      trendData.sort((a, b) => new Date(a.hour) - new Date(b.hour))
    } else {
      trendData.sort((a, b) => new Date(a.date) - new Date(b.date))
    }

    // 计算每个API Key的总token数，用于排序
    const apiKeyTotals = new Map()
    for (const point of trendData) {
      for (const [apiKeyId, data] of Object.entries(point.apiKeys)) {
        apiKeyTotals.set(apiKeyId, (apiKeyTotals.get(apiKeyId) || 0) + data.tokens)
      }
    }

    // 获取前10个使用量最多的API Key
    const topApiKeys = Array.from(apiKeyTotals.entries())
      .sort((a, b) => b[1] - a[1])
      .slice(0, 10)
      .map(([apiKeyId]) => apiKeyId)

    return res.json({
      success: true,
      data: trendData,
      granularity,
      topApiKeys,
      totalApiKeys: apiKeyTotals.size
    })
  } catch (error) {
    logger.error('❌ Failed to get API keys usage trend:', error)
    return res
      .status(500)
      .json({ error: 'Failed to get API keys usage trend', message: error.message })
  }
})

// 计算总体使用费用
router.get('/usage-costs', authenticateAdmin, async (req, res) => {
  try {
    const { period = 'all' } = req.query // all, today, monthly, 7days

    logger.info(`💰 Calculating usage costs for period: ${period}`)

    // 模型名标准化函数（与redis.js保持一致）
    const normalizeModelName = (model) => {
      if (!model || model === 'unknown') {
        return model
      }

      // 对于Bedrock模型，去掉区域前缀进行统一
      if (model.includes('.anthropic.') || model.includes('.claude')) {
        // 匹配所有AWS区域格式：region.anthropic.model-name-v1:0 -> claude-model-name
        // 支持所有AWS区域格式，如：us-east-1, eu-west-1, ap-southeast-1, ca-central-1等
        let normalized = model.replace(/^[a-z0-9-]+\./, '') // 去掉任何区域前缀（更通用）
        normalized = normalized.replace('anthropic.', '') // 去掉anthropic前缀
        normalized = normalized.replace(/-v\d+:\d+$/, '') // 去掉版本后缀（如-v1:0, -v2:1等）
        return normalized
      }

      // 对于其他模型，去掉常见的版本后缀
      return model.replace(/-v\d+:\d+$|:latest$/, '')
    }

    // 获取所有API Keys的使用统计
    const apiKeys = await apiKeyService.getAllApiKeys()

    const totalCosts = {
      inputCost: 0,
      outputCost: 0,
      cacheCreateCost: 0,
      cacheReadCost: 0,
      totalCost: 0
    }

    const modelCosts = {}

    // 按模型统计费用
    const client = redis.getClientSafe()
    const today = redis.getDateStringInTimezone()
    const tzDate = redis.getDateInTimezone()
    const currentMonth = `${tzDate.getUTCFullYear()}-${String(tzDate.getUTCMonth() + 1).padStart(2, '0')}`

    let pattern
    if (period === 'today') {
      pattern = `usage:model:daily:*:${today}`
    } else if (period === 'monthly') {
      pattern = `usage:model:monthly:*:${currentMonth}`
    } else if (period === '7days') {
      // 最近7天：汇总daily数据
      const modelUsageMap = new Map()

      // 获取最近7天的所有daily统计数据
      for (let i = 0; i < 7; i++) {
        const date = new Date()
        date.setDate(date.getDate() - i)
        const currentTzDate = redis.getDateInTimezone(date)
        const dateStr = `${currentTzDate.getUTCFullYear()}-${String(currentTzDate.getUTCMonth() + 1).padStart(2, '0')}-${String(currentTzDate.getUTCDate()).padStart(2, '0')}`
        const dayPattern = `usage:model:daily:*:${dateStr}`

        const dayKeys = await client.keys(dayPattern)

        for (const key of dayKeys) {
          const modelMatch = key.match(/usage:model:daily:(.+):\d{4}-\d{2}-\d{2}$/)
          if (!modelMatch) {
            continue
          }

          const rawModel = modelMatch[1]
          const normalizedModel = normalizeModelName(rawModel)
          const data = await client.hgetall(key)

          if (data && Object.keys(data).length > 0) {
            if (!modelUsageMap.has(normalizedModel)) {
              modelUsageMap.set(normalizedModel, {
                inputTokens: 0,
                outputTokens: 0,
                cacheCreateTokens: 0,
                cacheReadTokens: 0
              })
            }

            const modelUsage = modelUsageMap.get(normalizedModel)
            modelUsage.inputTokens += parseInt(data.inputTokens) || 0
            modelUsage.outputTokens += parseInt(data.outputTokens) || 0
            modelUsage.cacheCreateTokens += parseInt(data.cacheCreateTokens) || 0
            modelUsage.cacheReadTokens += parseInt(data.cacheReadTokens) || 0
          }
        }
      }

      // 计算7天统计的费用
      logger.info(`💰 Processing ${modelUsageMap.size} unique models for 7days cost calculation`)

      for (const [model, usage] of modelUsageMap) {
        const usageData = {
          input_tokens: usage.inputTokens,
          output_tokens: usage.outputTokens,
          cache_creation_input_tokens: usage.cacheCreateTokens,
          cache_read_input_tokens: usage.cacheReadTokens
        }

        const costResult = CostCalculator.calculateCost(usageData, model)
        totalCosts.inputCost += costResult.costs.input
        totalCosts.outputCost += costResult.costs.output
        totalCosts.cacheCreateCost += costResult.costs.cacheWrite
        totalCosts.cacheReadCost += costResult.costs.cacheRead
        totalCosts.totalCost += costResult.costs.total

        logger.info(
          `💰 Model ${model} (7days): ${usage.inputTokens + usage.outputTokens + usage.cacheCreateTokens + usage.cacheReadTokens} tokens, cost: ${costResult.formatted.total}`
        )

        // 记录模型费用
        modelCosts[model] = {
          model,
          requests: 0, // 7天汇总数据没有请求数统计
          usage: usageData,
          costs: costResult.costs,
          formatted: costResult.formatted,
          usingDynamicPricing: costResult.usingDynamicPricing
        }
      }

      // 返回7天统计结果
      return res.json({
        success: true,
        data: {
          period,
          totalCosts: {
            ...totalCosts,
            formatted: {
              inputCost: CostCalculator.formatCost(totalCosts.inputCost),
              outputCost: CostCalculator.formatCost(totalCosts.outputCost),
              cacheCreateCost: CostCalculator.formatCost(totalCosts.cacheCreateCost),
              cacheReadCost: CostCalculator.formatCost(totalCosts.cacheReadCost),
              totalCost: CostCalculator.formatCost(totalCosts.totalCost)
            }
          },
          modelCosts: Object.values(modelCosts)
        }
      })
    } else {
      // 全部时间，先尝试从Redis获取所有历史模型统计数据（只使用monthly数据避免重复计算）
      const allModelKeys = await client.keys('usage:model:monthly:*:*')
      logger.info(`💰 Total period calculation: found ${allModelKeys.length} monthly model keys`)

      if (allModelKeys.length > 0) {
        // 如果有详细的模型统计数据，使用模型级别的计算
        const modelUsageMap = new Map()

        for (const key of allModelKeys) {
          // 解析模型名称（只处理monthly数据）
          const modelMatch = key.match(/usage:model:monthly:(.+):(\d{4}-\d{2})$/)
          if (!modelMatch) {
            continue
          }

          const model = modelMatch[1]
          const data = await client.hgetall(key)

          if (data && Object.keys(data).length > 0) {
            if (!modelUsageMap.has(model)) {
              modelUsageMap.set(model, {
                inputTokens: 0,
                outputTokens: 0,
                cacheCreateTokens: 0,
                cacheReadTokens: 0
              })
            }

            const modelUsage = modelUsageMap.get(model)
            modelUsage.inputTokens += parseInt(data.inputTokens) || 0
            modelUsage.outputTokens += parseInt(data.outputTokens) || 0
            modelUsage.cacheCreateTokens += parseInt(data.cacheCreateTokens) || 0
            modelUsage.cacheReadTokens += parseInt(data.cacheReadTokens) || 0
          }
        }

        // 使用模型级别的数据计算费用
        logger.info(`💰 Processing ${modelUsageMap.size} unique models for total cost calculation`)

        for (const [model, usage] of modelUsageMap) {
          const usageData = {
            input_tokens: usage.inputTokens,
            output_tokens: usage.outputTokens,
            cache_creation_input_tokens: usage.cacheCreateTokens,
            cache_read_input_tokens: usage.cacheReadTokens
          }

          const costResult = CostCalculator.calculateCost(usageData, model)
          totalCosts.inputCost += costResult.costs.input
          totalCosts.outputCost += costResult.costs.output
          totalCosts.cacheCreateCost += costResult.costs.cacheWrite
          totalCosts.cacheReadCost += costResult.costs.cacheRead
          totalCosts.totalCost += costResult.costs.total

          logger.info(
            `💰 Model ${model}: ${usage.inputTokens + usage.outputTokens + usage.cacheCreateTokens + usage.cacheReadTokens} tokens, cost: ${costResult.formatted.total}`
          )

          // 记录模型费用
          modelCosts[model] = {
            model,
            requests: 0, // 历史汇总数据没有请求数
            usage: usageData,
            costs: costResult.costs,
            formatted: costResult.formatted,
            usingDynamicPricing: costResult.usingDynamicPricing
          }
        }
      } else {
        // 如果没有详细的模型统计数据，回退到API Key汇总数据
        logger.warn('No detailed model statistics found, falling back to API Key aggregated data')

        for (const apiKey of apiKeys) {
          if (apiKey.usage && apiKey.usage.total) {
            const usage = {
              input_tokens: apiKey.usage.total.inputTokens || 0,
              output_tokens: apiKey.usage.total.outputTokens || 0,
              cache_creation_input_tokens: apiKey.usage.total.cacheCreateTokens || 0,
              cache_read_input_tokens: apiKey.usage.total.cacheReadTokens || 0
            }

            // 使用加权平均价格计算（基于当前活跃模型的价格分布）
            const costResult = CostCalculator.calculateCost(usage, 'claude-3-5-haiku-20241022')
            totalCosts.inputCost += costResult.costs.input
            totalCosts.outputCost += costResult.costs.output
            totalCosts.cacheCreateCost += costResult.costs.cacheWrite
            totalCosts.cacheReadCost += costResult.costs.cacheRead
            totalCosts.totalCost += costResult.costs.total
          }
        }
      }

      return res.json({
        success: true,
        data: {
          period,
          totalCosts: {
            ...totalCosts,
            formatted: {
              inputCost: CostCalculator.formatCost(totalCosts.inputCost),
              outputCost: CostCalculator.formatCost(totalCosts.outputCost),
              cacheCreateCost: CostCalculator.formatCost(totalCosts.cacheCreateCost),
              cacheReadCost: CostCalculator.formatCost(totalCosts.cacheReadCost),
              totalCost: CostCalculator.formatCost(totalCosts.totalCost)
            }
          },
          modelCosts: Object.values(modelCosts).sort((a, b) => b.costs.total - a.costs.total),
          pricingServiceStatus: pricingService.getStatus()
        }
      })
    }

    // 对于今日或本月，从Redis获取详细的模型统计
    const keys = await client.keys(pattern)

    for (const key of keys) {
      const match = key.match(
        period === 'today'
          ? /usage:model:daily:(.+):\d{4}-\d{2}-\d{2}$/
          : /usage:model:monthly:(.+):\d{4}-\d{2}$/
      )

      if (!match) {
        continue
      }

      const model = match[1]
      const data = await client.hgetall(key)

      if (data && Object.keys(data).length > 0) {
        const usage = {
          input_tokens: parseInt(data.inputTokens) || 0,
          output_tokens: parseInt(data.outputTokens) || 0,
          cache_creation_input_tokens: parseInt(data.cacheCreateTokens) || 0,
          cache_read_input_tokens: parseInt(data.cacheReadTokens) || 0
        }

        const costResult = CostCalculator.calculateCost(usage, model)

        // 累加总费用
        totalCosts.inputCost += costResult.costs.input
        totalCosts.outputCost += costResult.costs.output
        totalCosts.cacheCreateCost += costResult.costs.cacheWrite
        totalCosts.cacheReadCost += costResult.costs.cacheRead
        totalCosts.totalCost += costResult.costs.total

        // 记录模型费用
        modelCosts[model] = {
          model,
          requests: parseInt(data.requests) || 0,
          usage,
          costs: costResult.costs,
          formatted: costResult.formatted,
          usingDynamicPricing: costResult.usingDynamicPricing
        }
      }
    }

    return res.json({
      success: true,
      data: {
        period,
        totalCosts: {
          ...totalCosts,
          formatted: {
            inputCost: CostCalculator.formatCost(totalCosts.inputCost),
            outputCost: CostCalculator.formatCost(totalCosts.outputCost),
            cacheCreateCost: CostCalculator.formatCost(totalCosts.cacheCreateCost),
            cacheReadCost: CostCalculator.formatCost(totalCosts.cacheReadCost),
            totalCost: CostCalculator.formatCost(totalCosts.totalCost)
          }
        },
        modelCosts: Object.values(modelCosts).sort((a, b) => b.costs.total - a.costs.total),
        pricingServiceStatus: pricingService.getStatus()
      }
    })
  } catch (error) {
    logger.error('❌ Failed to calculate usage costs:', error)
    return res
      .status(500)
      .json({ error: 'Failed to calculate usage costs', message: error.message })
  }
})

// 📋 获取所有账号的 Claude Code headers 信息
router.get('/claude-code-headers', authenticateAdmin, async (req, res) => {
  try {
    const allHeaders = await claudeCodeHeadersService.getAllAccountHeaders()

    // 获取所有 Claude 账号信息
    const accounts = await claudeAccountService.getAllAccounts()
    const accountMap = {}
    accounts.forEach((account) => {
      accountMap[account.id] = account.name
    })

    // 格式化输出
    const formattedData = Object.entries(allHeaders).map(([accountId, data]) => ({
      accountId,
      accountName: accountMap[accountId] || 'Unknown',
      version: data.version,
      userAgent: data.headers['user-agent'],
      updatedAt: data.updatedAt,
      headers: data.headers
    }))

    return res.json({
      success: true,
      data: formattedData
    })
  } catch (error) {
    logger.error('❌ Failed to get Claude Code headers:', error)
    return res
      .status(500)
      .json({ error: 'Failed to get Claude Code headers', message: error.message })
  }
})

// 🗑️ 清除指定账号的 Claude Code headers
router.delete('/claude-code-headers/:accountId', authenticateAdmin, async (req, res) => {
  try {
    const { accountId } = req.params
    await claudeCodeHeadersService.clearAccountHeaders(accountId)

    return res.json({
      success: true,
      message: `Claude Code headers cleared for account ${accountId}`
    })
  } catch (error) {
    logger.error('❌ Failed to clear Claude Code headers:', error)
    return res
      .status(500)
      .json({ error: 'Failed to clear Claude Code headers', message: error.message })
  }
})

// 🔄 版本检查
router.get('/check-updates', authenticateAdmin, async (req, res) => {
  // 读取当前版本
  const versionPath = path.join(__dirname, '../../VERSION')
  let currentVersion = '1.0.0'
  try {
    currentVersion = fs.readFileSync(versionPath, 'utf8').trim()
  } catch (err) {
    logger.warn('⚠️ Could not read VERSION file:', err.message)
  }

  try {
    // 从缓存获取
    const cacheKey = 'version_check_cache'
    const cached = await redis.getClient().get(cacheKey)

    if (cached && !req.query.force) {
      const cachedData = JSON.parse(cached)
      const cacheAge = Date.now() - cachedData.timestamp

      // 缓存有效期1小时
      if (cacheAge < 3600000) {
        // 实时计算 hasUpdate，不使用缓存的值
        const hasUpdate = compareVersions(currentVersion, cachedData.latest) < 0

        return res.json({
          success: true,
          data: {
            current: currentVersion,
            latest: cachedData.latest,
            hasUpdate, // 实时计算，不用缓存
            releaseInfo: cachedData.releaseInfo,
            cached: true
          }
        })
      }
    }

    // 请求 GitHub API
    const githubRepo = 'wei-shaw/claude-relay-service'
    const response = await axios.get(`https://api.github.com/repos/${githubRepo}/releases/latest`, {
      headers: {
        Accept: 'application/vnd.github.v3+json',
        'User-Agent': 'Claude-Relay-Service'
      },
      timeout: 10000
    })

    const release = response.data
    const latestVersion = release.tag_name.replace(/^v/, '')

    // 比较版本
    const hasUpdate = compareVersions(currentVersion, latestVersion) < 0

    const releaseInfo = {
      name: release.name,
      body: release.body,
      publishedAt: release.published_at,
      htmlUrl: release.html_url
    }

    // 缓存结果（不缓存 hasUpdate，因为它应该实时计算）
    await redis.getClient().set(
      cacheKey,
      JSON.stringify({
        latest: latestVersion,
        releaseInfo,
        timestamp: Date.now()
      }),
      'EX',
      3600
    ) // 1小时过期

    return res.json({
      success: true,
      data: {
        current: currentVersion,
        latest: latestVersion,
        hasUpdate,
        releaseInfo,
        cached: false
      }
    })
  } catch (error) {
    // 改进错误日志记录
    const errorDetails = {
      message: error.message || 'Unknown error',
      code: error.code,
      response: error.response
        ? {
            status: error.response.status,
            statusText: error.response.statusText,
            data: error.response.data
          }
        : null,
      request: error.request ? 'Request was made but no response received' : null
    }

    logger.error('❌ Failed to check for updates:', errorDetails.message)

    // 处理 404 错误 - 仓库或版本不存在
    if (error.response && error.response.status === 404) {
      return res.json({
        success: true,
        data: {
          current: currentVersion,
          latest: currentVersion,
          hasUpdate: false,
          releaseInfo: {
            name: 'No releases found',
            body: 'The GitHub repository has no releases yet.',
            publishedAt: new Date().toISOString(),
            htmlUrl: '#'
          },
          warning: 'GitHub repository has no releases'
        }
      })
    }

    // 如果是网络错误，尝试返回缓存的数据
    if (error.code === 'ECONNREFUSED' || error.code === 'ETIMEDOUT' || error.code === 'ENOTFOUND') {
      const cacheKey = 'version_check_cache'
      const cached = await redis.getClient().get(cacheKey)

      if (cached) {
        const cachedData = JSON.parse(cached)
        // 实时计算 hasUpdate
        const hasUpdate = compareVersions(currentVersion, cachedData.latest) < 0

        return res.json({
          success: true,
          data: {
            current: currentVersion,
            latest: cachedData.latest,
            hasUpdate, // 实时计算
            releaseInfo: cachedData.releaseInfo,
            cached: true,
            warning: 'Using cached data due to network error'
          }
        })
      }
    }

    // 其他错误返回当前版本信息
    return res.json({
      success: true,
      data: {
        current: currentVersion,
        latest: currentVersion,
        hasUpdate: false,
        releaseInfo: {
          name: 'Update check failed',
          body: `Unable to check for updates: ${error.message || 'Unknown error'}`,
          publishedAt: new Date().toISOString(),
          htmlUrl: '#'
        },
        error: true,
        warning: error.message || 'Failed to check for updates'
      }
    })
  }
})

// 版本比较函数
function compareVersions(current, latest) {
  const parseVersion = (v) => {
    const parts = v.split('.').map(Number)
    return {
      major: parts[0] || 0,
      minor: parts[1] || 0,
      patch: parts[2] || 0
    }
  }

  const currentV = parseVersion(current)
  const latestV = parseVersion(latest)

  if (currentV.major !== latestV.major) {
    return currentV.major - latestV.major
  }
  if (currentV.minor !== latestV.minor) {
    return currentV.minor - latestV.minor
  }
  return currentV.patch - latestV.patch
}

// 🎨 OEM设置管理

// 获取OEM设置（公开接口，用于显示）
router.get('/oem-settings', async (req, res) => {
  try {
    const client = redis.getClient()
    const oemSettings = await client.get('oem:settings')

    // 默认设置
    const defaultSettings = {
      siteName: 'Claude Relay Service',
      siteIcon: '',
      siteIconData: '', // Base64编码的图标数据
      updatedAt: new Date().toISOString()
    }

    let settings = defaultSettings
    if (oemSettings) {
      try {
        settings = { ...defaultSettings, ...JSON.parse(oemSettings) }
      } catch (err) {
        logger.warn('⚠️ Failed to parse OEM settings, using defaults:', err.message)
      }
    }

    return res.json({
      success: true,
      data: settings
    })
  } catch (error) {
    logger.error('❌ Failed to get OEM settings:', error)
    return res.status(500).json({ error: 'Failed to get OEM settings', message: error.message })
  }
})

// 更新OEM设置
router.put('/oem-settings', authenticateAdmin, async (req, res) => {
  try {
    const { siteName, siteIcon, siteIconData } = req.body

    // 验证输入
    if (!siteName || typeof siteName !== 'string' || siteName.trim().length === 0) {
      return res.status(400).json({ error: 'Site name is required' })
    }

    if (siteName.length > 100) {
      return res.status(400).json({ error: 'Site name must be less than 100 characters' })
    }

    // 验证图标数据大小（如果是base64）
    if (siteIconData && siteIconData.length > 500000) {
      // 约375KB
      return res.status(400).json({ error: 'Icon file must be less than 350KB' })
    }

    // 验证图标URL（如果提供）
    if (siteIcon && !siteIconData) {
      // 简单验证URL格式
      try {
        new URL(siteIcon)
      } catch (err) {
        return res.status(400).json({ error: 'Invalid icon URL format' })
      }
    }

    const settings = {
      siteName: siteName.trim(),
      siteIcon: (siteIcon || '').trim(),
      siteIconData: (siteIconData || '').trim(), // Base64数据
      updatedAt: new Date().toISOString()
    }

    const client = redis.getClient()
    await client.set('oem:settings', JSON.stringify(settings))

    logger.info(`✅ OEM settings updated: ${siteName}`)

    return res.json({
      success: true,
      message: 'OEM settings updated successfully',
      data: settings
    })
  } catch (error) {
    logger.error('❌ Failed to update OEM settings:', error)
    return res.status(500).json({ error: 'Failed to update OEM settings', message: error.message })
  }
})

<<<<<<< HEAD
// 🔄 Fallback Relay 管理

// 获取所有中转状态
router.get('/fallback-relays', authenticateAdmin, async (req, res) => {
  try {
    const status = fallbackRelayService.getRelayStatus();
    const configuredRelays = config.claude.fallbackRelays || [];
    
    // 组合配置信息和状态信息
    const relays = configuredRelays.map(relay => ({
      name: relay.name,
      baseUrl: relay.baseUrl,
      enabled: relay.enabled,
      isFailed: status.failedRelays.includes(relay.name),
      retryTime: status.retryTimes[relay.name] || null,
      isCurrentRelay: status.currentRelay === relay.name
    }));
    
    res.json({
      success: true,
      data: {
        relays,
        totalConfigured: configuredRelays.length,
        totalAvailable: status.availableRelays,
        currentRelay: status.currentRelay
      }
    });
  } catch (error) {
    logger.error('❌ Failed to get fallback relays status:', error);
    res.status(500).json({ error: 'Failed to get fallback relays status', message: error.message });
  }
});

// 重置所有中转状态
router.post('/fallback-relays/reset', authenticateAdmin, async (req, res) => {
  try {
    fallbackRelayService.resetAllRelays();
    
    res.json({
      success: true,
      message: 'All fallback relay states have been reset'
    });
  } catch (error) {
    logger.error('❌ Failed to reset fallback relays:', error);
    res.status(500).json({ error: 'Failed to reset fallback relays', message: error.message });
  }
});

// 测试特定中转
router.post('/fallback-relays/:relayName/test', authenticateAdmin, async (req, res) => {
  try {
    const { relayName } = req.params;
    const configuredRelays = config.claude.fallbackRelays || [];
    const relay = configuredRelays.find(r => r.name === relayName);
    
    if (!relay) {
      return res.status(404).json({ error: 'Relay not found' });
    }
    
    // 发送测试请求
    const testBody = {
      model: 'claude-3-5-haiku-20241022',
      messages: [{ role: 'user', content: 'Hello, this is a test message.' }],
      max_tokens: 10
    };
    
    try {
      const response = await fallbackRelayService.makeRelayRequest(testBody, relay, {});
      
      res.json({
        success: true,
        message: `Relay ${relayName} test successful`,
        data: {
          statusCode: response.statusCode,
          relayName,
          testTime: new Date().toISOString()
        }
      });
    } catch (testError) {
      res.status(500).json({
        success: false,
        error: `Relay ${relayName} test failed`,
        message: testError.message,
        relayName
      });
    }
  } catch (error) {
    logger.error('❌ Failed to test fallback relay:', error);
    res.status(500).json({ error: 'Failed to test fallback relay', message: error.message });
  }
});

module.exports = router;
=======
module.exports = router
>>>>>>> 5bed33cd
<|MERGE_RESOLUTION|>--- conflicted
+++ resolved
@@ -18,9 +18,6 @@
 const config = require('../../config/config')
 
 const router = express.Router()
-
-// Import fallback relay service
-const fallbackRelayService = require('../services/fallbackRelayService');
 
 // 🔑 API Keys 管理
 
@@ -4061,100 +4058,4 @@
   }
 })
 
-<<<<<<< HEAD
-// 🔄 Fallback Relay 管理
-
-// 获取所有中转状态
-router.get('/fallback-relays', authenticateAdmin, async (req, res) => {
-  try {
-    const status = fallbackRelayService.getRelayStatus();
-    const configuredRelays = config.claude.fallbackRelays || [];
-    
-    // 组合配置信息和状态信息
-    const relays = configuredRelays.map(relay => ({
-      name: relay.name,
-      baseUrl: relay.baseUrl,
-      enabled: relay.enabled,
-      isFailed: status.failedRelays.includes(relay.name),
-      retryTime: status.retryTimes[relay.name] || null,
-      isCurrentRelay: status.currentRelay === relay.name
-    }));
-    
-    res.json({
-      success: true,
-      data: {
-        relays,
-        totalConfigured: configuredRelays.length,
-        totalAvailable: status.availableRelays,
-        currentRelay: status.currentRelay
-      }
-    });
-  } catch (error) {
-    logger.error('❌ Failed to get fallback relays status:', error);
-    res.status(500).json({ error: 'Failed to get fallback relays status', message: error.message });
-  }
-});
-
-// 重置所有中转状态
-router.post('/fallback-relays/reset', authenticateAdmin, async (req, res) => {
-  try {
-    fallbackRelayService.resetAllRelays();
-    
-    res.json({
-      success: true,
-      message: 'All fallback relay states have been reset'
-    });
-  } catch (error) {
-    logger.error('❌ Failed to reset fallback relays:', error);
-    res.status(500).json({ error: 'Failed to reset fallback relays', message: error.message });
-  }
-});
-
-// 测试特定中转
-router.post('/fallback-relays/:relayName/test', authenticateAdmin, async (req, res) => {
-  try {
-    const { relayName } = req.params;
-    const configuredRelays = config.claude.fallbackRelays || [];
-    const relay = configuredRelays.find(r => r.name === relayName);
-    
-    if (!relay) {
-      return res.status(404).json({ error: 'Relay not found' });
-    }
-    
-    // 发送测试请求
-    const testBody = {
-      model: 'claude-3-5-haiku-20241022',
-      messages: [{ role: 'user', content: 'Hello, this is a test message.' }],
-      max_tokens: 10
-    };
-    
-    try {
-      const response = await fallbackRelayService.makeRelayRequest(testBody, relay, {});
-      
-      res.json({
-        success: true,
-        message: `Relay ${relayName} test successful`,
-        data: {
-          statusCode: response.statusCode,
-          relayName,
-          testTime: new Date().toISOString()
-        }
-      });
-    } catch (testError) {
-      res.status(500).json({
-        success: false,
-        error: `Relay ${relayName} test failed`,
-        message: testError.message,
-        relayName
-      });
-    }
-  } catch (error) {
-    logger.error('❌ Failed to test fallback relay:', error);
-    res.status(500).json({ error: 'Failed to test fallback relay', message: error.message });
-  }
-});
-
-module.exports = router;
-=======
-module.exports = router
->>>>>>> 5bed33cd
+module.exports = router